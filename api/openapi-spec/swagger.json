{
  "swagger": "2.0",
  "info": {
    "title": "kpack",
    "version": "v0.1.3"
  },
  "paths": {
    "/apis/kpack.io/v1alpha1/builders": {
      "get": {
        "description": "list or watch builders",
        "consumes": [
          "*/*"
        ],
        "produces": [
          "application/json",
          "application/json;stream=watch"
        ],
        "schemes": [
          "https"
        ],
        "tags": [
          "kpack"
        ],
        "operationId": "listAllBuilders",
        "parameters": [
          {
            "uniqueItems": true,
            "type": "string",
            "description": "The continue option should be set when retrieving more results from the server. Since this value is server defined, clients may only use the continue value from a previous query result with identical query parameters (except for the value of continue) and the server may reject a continue value it does not recognize. If the specified continue value is no longer valid whether due to expiration (generally five to fifteen minutes) or a configuration change on the server, the server will respond with a 410 ResourceExpired error together with a continue token. If the client needs a consistent list, it must restart their list without the continue field. Otherwise, the client may send another list request with the token received with the 410 error, the server will respond with a list starting from the next key, but from the latest snapshot, which is inconsistent from the previous list results - objects that are created, modified, or deleted after the first list request will be included in the response, as long as their keys are after the \"next key\".\n\nThis field is not supported when watch is true. Clients may start a watch from the last resourceVersion value returned by the server and not miss any modifications.",
            "name": "continue",
            "in": "query"
          },
          {
            "uniqueItems": true,
            "type": "string",
            "description": "A selector to restrict the list of returned objects by their fields. Defaults to everything.",
            "name": "fieldSelector",
            "in": "query"
          },
          {
            "uniqueItems": true,
            "type": "string",
            "description": "A selector to restrict the list of returned objects by their labels. Defaults to everything.",
            "name": "labelSelector",
            "in": "query"
          },
          {
            "uniqueItems": true,
            "type": "integer",
            "description": "limit is a maximum number of responses to return for a list call. If more items exist, the server will set the 'continue' field on the list metadata to a value that can be used with the same initial query to retrieve the next set of results. Setting a limit may return fewer than the requested amount of items (up to zero items) in the event all requested objects are filtered out and clients should only use the presence of the continue field to determine whether more results are available. Servers may choose not to support the limit argument and will return all of the available results. If limit is specified and the continue field is empty, clients may assume that no more results are available. This field is not supported if watch is true.\n\nThe server guarantees that the objects returned when using continue will be identical to issuing a single list call without a limit - that is, no objects created, modified, or deleted after the first request is issued will be included in any subsequent continued requests. This is sometimes referred to as a consistent snapshot, and ensures that a client that is using limit to receive smaller chunks of a very large result can ensure they see all possible objects. If objects are updated during a chunked list the version of the object that was present at the time the first list result was calculated is returned.",
            "name": "limit",
            "in": "query"
          },
          {
            "uniqueItems": true,
            "type": "string",
            "description": "When specified with a watch call, shows changes that occur after that particular version of a resource. Defaults to changes from the beginning of history. When specified for list: - if unset, then the result is returned from remote storage based on quorum-read flag; - if it's 0, then we simply return what we currently have in cache, no guarantee; - if set to non zero, then the result is at least as fresh as given rv.",
            "name": "resourceVersion",
            "in": "query"
          },
          {
            "uniqueItems": true,
            "type": "integer",
            "description": "Timeout for the list/watch call. This limits the duration of the call, regardless of any activity or inactivity.",
            "name": "timeoutSeconds",
            "in": "query"
          },
          {
            "uniqueItems": true,
            "type": "boolean",
            "description": "Watch for changes to the described resources and return them as a stream of add, update, and remove notifications.",
            "name": "watch",
            "in": "query"
          }
        ],
        "responses": {
          "200": {
            "description": "OK",
            "schema": {
              "$ref": "#/definitions/kpack.build.v1alpha1.BuilderList"
            }
          },
          "401": {
            "description": "Unauthorized"
          }
        }
      },
      "parameters": [
        {
          "uniqueItems": true,
          "type": "string",
          "description": "If 'true', then the output is pretty printed.",
          "name": "pretty",
          "in": "query"
        }
      ]
    },
    "/apis/kpack.io/v1alpha1/builds": {
      "get": {
        "description": "list or watch builds",
        "consumes": [
          "*/*"
        ],
        "produces": [
          "application/json",
          "application/json;stream=watch"
        ],
        "schemes": [
          "https"
        ],
        "tags": [
          "kpack"
        ],
        "operationId": "listAllBuilds",
        "parameters": [
          {
            "uniqueItems": true,
            "type": "string",
            "description": "The continue option should be set when retrieving more results from the server. Since this value is server defined, clients may only use the continue value from a previous query result with identical query parameters (except for the value of continue) and the server may reject a continue value it does not recognize. If the specified continue value is no longer valid whether due to expiration (generally five to fifteen minutes) or a configuration change on the server, the server will respond with a 410 ResourceExpired error together with a continue token. If the client needs a consistent list, it must restart their list without the continue field. Otherwise, the client may send another list request with the token received with the 410 error, the server will respond with a list starting from the next key, but from the latest snapshot, which is inconsistent from the previous list results - objects that are created, modified, or deleted after the first list request will be included in the response, as long as their keys are after the \"next key\".\n\nThis field is not supported when watch is true. Clients may start a watch from the last resourceVersion value returned by the server and not miss any modifications.",
            "name": "continue",
            "in": "query"
          },
          {
            "uniqueItems": true,
            "type": "string",
            "description": "A selector to restrict the list of returned objects by their fields. Defaults to everything.",
            "name": "fieldSelector",
            "in": "query"
          },
          {
            "uniqueItems": true,
            "type": "string",
            "description": "A selector to restrict the list of returned objects by their labels. Defaults to everything.",
            "name": "labelSelector",
            "in": "query"
          },
          {
            "uniqueItems": true,
            "type": "integer",
            "description": "limit is a maximum number of responses to return for a list call. If more items exist, the server will set the 'continue' field on the list metadata to a value that can be used with the same initial query to retrieve the next set of results. Setting a limit may return fewer than the requested amount of items (up to zero items) in the event all requested objects are filtered out and clients should only use the presence of the continue field to determine whether more results are available. Servers may choose not to support the limit argument and will return all of the available results. If limit is specified and the continue field is empty, clients may assume that no more results are available. This field is not supported if watch is true.\n\nThe server guarantees that the objects returned when using continue will be identical to issuing a single list call without a limit - that is, no objects created, modified, or deleted after the first request is issued will be included in any subsequent continued requests. This is sometimes referred to as a consistent snapshot, and ensures that a client that is using limit to receive smaller chunks of a very large result can ensure they see all possible objects. If objects are updated during a chunked list the version of the object that was present at the time the first list result was calculated is returned.",
            "name": "limit",
            "in": "query"
          },
          {
            "uniqueItems": true,
            "type": "string",
            "description": "When specified with a watch call, shows changes that occur after that particular version of a resource. Defaults to changes from the beginning of history. When specified for list: - if unset, then the result is returned from remote storage based on quorum-read flag; - if it's 0, then we simply return what we currently have in cache, no guarantee; - if set to non zero, then the result is at least as fresh as given rv.",
            "name": "resourceVersion",
            "in": "query"
          },
          {
            "uniqueItems": true,
            "type": "integer",
            "description": "Timeout for the list/watch call. This limits the duration of the call, regardless of any activity or inactivity.",
            "name": "timeoutSeconds",
            "in": "query"
          },
          {
            "uniqueItems": true,
            "type": "boolean",
            "description": "Watch for changes to the described resources and return them as a stream of add, update, and remove notifications.",
            "name": "watch",
            "in": "query"
          }
        ],
        "responses": {
          "200": {
            "description": "OK",
            "schema": {
              "$ref": "#/definitions/kpack.build.v1alpha1.BuildList"
            }
          },
          "401": {
            "description": "Unauthorized"
          }
        }
      },
      "parameters": [
        {
          "uniqueItems": true,
          "type": "string",
          "description": "If 'true', then the output is pretty printed.",
          "name": "pretty",
          "in": "query"
        }
      ]
    },
    "/apis/kpack.io/v1alpha1/clusterbuilders": {
      "get": {
        "description": "list or watch cluster scoped clusterbuilders",
        "consumes": [
          "*/*"
        ],
        "produces": [
          "application/json",
          "application/json;stream=watch"
        ],
        "schemes": [
          "https"
        ],
        "tags": [
          "kpack"
        ],
        "operationId": "listAllClusterbuilders",
        "parameters": [
          {
            "uniqueItems": true,
            "type": "string",
            "description": "The continue option should be set when retrieving more results from the server. Since this value is server defined, clients may only use the continue value from a previous query result with identical query parameters (except for the value of continue) and the server may reject a continue value it does not recognize. If the specified continue value is no longer valid whether due to expiration (generally five to fifteen minutes) or a configuration change on the server, the server will respond with a 410 ResourceExpired error together with a continue token. If the client needs a consistent list, it must restart their list without the continue field. Otherwise, the client may send another list request with the token received with the 410 error, the server will respond with a list starting from the next key, but from the latest snapshot, which is inconsistent from the previous list results - objects that are created, modified, or deleted after the first list request will be included in the response, as long as their keys are after the \"next key\".\n\nThis field is not supported when watch is true. Clients may start a watch from the last resourceVersion value returned by the server and not miss any modifications.",
            "name": "continue",
            "in": "query"
          },
          {
            "uniqueItems": true,
            "type": "string",
            "description": "A selector to restrict the list of returned objects by their fields. Defaults to everything.",
            "name": "fieldSelector",
            "in": "query"
          },
          {
            "uniqueItems": true,
            "type": "string",
            "description": "A selector to restrict the list of returned objects by their labels. Defaults to everything.",
            "name": "labelSelector",
            "in": "query"
          },
          {
            "uniqueItems": true,
            "type": "integer",
            "description": "limit is a maximum number of responses to return for a list call. If more items exist, the server will set the 'continue' field on the list metadata to a value that can be used with the same initial query to retrieve the next set of results. Setting a limit may return fewer than the requested amount of items (up to zero items) in the event all requested objects are filtered out and clients should only use the presence of the continue field to determine whether more results are available. Servers may choose not to support the limit argument and will return all of the available results. If limit is specified and the continue field is empty, clients may assume that no more results are available. This field is not supported if watch is true.\n\nThe server guarantees that the objects returned when using continue will be identical to issuing a single list call without a limit - that is, no objects created, modified, or deleted after the first request is issued will be included in any subsequent continued requests. This is sometimes referred to as a consistent snapshot, and ensures that a client that is using limit to receive smaller chunks of a very large result can ensure they see all possible objects. If objects are updated during a chunked list the version of the object that was present at the time the first list result was calculated is returned.",
            "name": "limit",
            "in": "query"
          },
          {
            "uniqueItems": true,
            "type": "string",
            "description": "When specified with a watch call, shows changes that occur after that particular version of a resource. Defaults to changes from the beginning of history. When specified for list: - if unset, then the result is returned from remote storage based on quorum-read flag; - if it's 0, then we simply return what we currently have in cache, no guarantee; - if set to non zero, then the result is at least as fresh as given rv.",
            "name": "resourceVersion",
            "in": "query"
          },
          {
            "uniqueItems": true,
            "type": "integer",
            "description": "Timeout for the list/watch call. This limits the duration of the call, regardless of any activity or inactivity.",
            "name": "timeoutSeconds",
            "in": "query"
          },
          {
            "uniqueItems": true,
            "type": "boolean",
            "description": "Watch for changes to the described resources and return them as a stream of add, update, and remove notifications.",
            "name": "watch",
            "in": "query"
          }
        ],
        "responses": {
          "200": {
            "description": "OK",
            "schema": {
              "$ref": "#/definitions/kpack.build.v1alpha1.ClusterBuilderList"
            }
          },
          "401": {
            "description": "Unauthorized"
          }
        }
      },
      "post": {
        "description": "Creates a cluster scoped ClusterBuilder",
        "produces": [
          "application/json"
        ],
        "schemes": [
          "https"
        ],
        "tags": [
          "kpack"
        ],
        "operationId": "createClusterBuilder",
        "parameters": [
          {
            "description": "The JSON schema of the Resource to create.",
            "name": "body",
            "in": "body",
            "required": true,
            "schema": {
              "$ref": "#/definitions/kpack.build.v1alpha1.ClusterBuilder"
            }
          }
        ],
        "responses": {
          "201": {
            "description": "Created",
            "schema": {
              "$ref": "#/definitions/kpack.build.v1alpha1.ClusterBuilder"
            }
          },
          "401": {
            "description": "Unauthorized"
          }
        }
      },
      "parameters": [
        {
          "uniqueItems": true,
          "type": "string",
          "description": "If 'true', then the output is pretty printed.",
          "name": "pretty",
          "in": "query"
        }
      ]
    },
    "/apis/kpack.io/v1alpha1/clusterbuilders/{name}": {
      "get": {
        "description": "Returns a cluster scoped ClusterBuilder",
        "consumes": [
          "*/*"
        ],
        "produces": [
          "application/json"
        ],
        "schemes": [
          "https"
        ],
        "tags": [
          "kpack"
        ],
        "operationId": "getClusterBuilder",
        "responses": {
          "200": {
            "description": "OK",
            "schema": {
              "$ref": "#/definitions/kpack.build.v1alpha1.ClusterBuilder"
            }
          },
          "401": {
            "description": "Unauthorized"
          }
        }
      },
      "put": {
        "description": "replace the specified cluster scoped ClusterBuilder",
        "consumes": [
          "*/*"
        ],
        "produces": [
          "application/json"
        ],
        "schemes": [
          "https"
        ],
        "tags": [
          "kpack"
        ],
        "operationId": "replaceClusterBuilder",
        "parameters": [
          {
            "description": "The JSON schema of the Resource to replace.",
            "name": "body",
            "in": "body",
            "required": true,
            "schema": {
              "$ref": "#/definitions/kpack.build.v1alpha1.ClusterBuilder"
            }
          }
        ],
        "responses": {
          "200": {
            "description": "OK",
            "schema": {
              "$ref": "#/definitions/kpack.build.v1alpha1.ClusterBuilder"
            }
          },
          "401": {
            "description": "Unauthorized"
          }
        }
      },
      "delete": {
        "description": "Deletes the specified cluster scoped ClusterBuilder",
        "consumes": [
          "*/*"
        ],
        "produces": [
          "application/json"
        ],
        "schemes": [
          "https"
        ],
        "tags": [
          "kpack"
        ],
        "operationId": "deleteClusterBuilder",
        "parameters": [
          {
            "name": "body",
            "in": "body",
            "schema": {
              "$ref": "#/definitions/io.k8s.apimachinery.pkg.apis.meta.v1.DeleteOptions"
            }
          },
          {
            "uniqueItems": true,
            "type": "integer",
            "description": "The duration in seconds before the object should be deleted. Value must be non-negative integer. The value zero indicates delete immediately. If this value is nil, the default grace period for the specified type will be used. Defaults to a per object value if not specified. zero means delete immediately.",
            "name": "gracePeriodSeconds",
            "in": "query"
          },
          {
            "uniqueItems": true,
            "type": "boolean",
            "description": "Deprecated: please use the PropagationPolicy, this field will be deprecated in 1.7. Should the dependent objects be orphaned. If true/false, the \"orphan\" finalizer will be added to/removed from the object's finalizers list. Either this field or PropagationPolicy may be set, but not both.",
            "name": "orphanDependents",
            "in": "query"
          },
          {
            "uniqueItems": true,
            "type": "string",
            "description": "Whether and how garbage collection will be performed. Either this field or OrphanDependents may be set, but not both. The default policy is decided by the existing finalizer set in the metadata.finalizers and the resource-specific default policy.",
            "name": "propagationPolicy",
            "in": "query"
          }
        ],
        "responses": {
          "200": {
            "description": "OK",
            "schema": {
              "$ref": "#/definitions/io.k8s.apimachinery.pkg.apis.meta.v1.Status"
            }
          },
          "401": {
            "description": "Unauthorized"
          }
        }
      },
      "patch": {
        "description": "patch the specified cluster scoped ClusterBuilder",
        "consumes": [
          "application/json-patch+json",
          "application/merge-patch+json"
        ],
        "produces": [
          "application/json"
        ],
        "schemes": [
          "https"
        ],
        "tags": [
          "kpack"
        ],
        "operationId": "patchClusterBuilder",
        "parameters": [
          {
            "description": "The JSON schema of the Resource to patch.",
            "name": "body",
            "in": "body",
            "required": true,
            "schema": {
              "$ref": "#/definitions/io.k8s.apimachinery.pkg.apis.meta.v1.Patch"
            }
          }
        ],
        "responses": {
          "200": {
            "description": "OK",
            "schema": {
              "$ref": "#/definitions/kpack.build.v1alpha1.ClusterBuilder"
            }
          },
          "401": {
            "description": "Unauthorized"
          }
        }
      },
      "parameters": [
        {
          "type": "string",
          "description": "the custom object's name",
          "name": "name",
          "in": "path",
          "required": true
        }
      ]
    },
    "/apis/kpack.io/v1alpha1/clusterbuilders/{name}/status": {
      "get": {
        "description": "read status of the specified cluster scoped ClusterBuilder",
        "consumes": [
          "*/*"
        ],
        "produces": [
          "application/json",
          "application/yaml",
          "application/vnd.kubernetes.protobuf"
        ],
        "schemes": [
          "https"
        ],
        "tags": [
          "kpack"
        ],
        "operationId": "getClusterBuilderStatus",
        "responses": {
          "200": {
            "description": "OK",
            "schema": {
              "$ref": "#/definitions/kpack.build.v1alpha1.ClusterBuilder"
            }
          },
          "401": {
            "description": "Unauthorized"
          }
        }
      },
      "put": {
        "description": "replace status of the specified cluster scoped ClusterBuilder",
        "consumes": [
          "*/*"
        ],
        "produces": [
          "application/json",
          "application/yaml",
          "application/vnd.kubernetes.protobuf"
        ],
        "schemes": [
          "https"
        ],
        "tags": [
          "kpack"
        ],
        "operationId": "replaceClusterBuilderStatus",
        "parameters": [
          {
            "name": "body",
            "in": "body",
            "required": true,
            "schema": {
              "$ref": "#/definitions/kpack.build.v1alpha1.ClusterBuilder"
            }
          }
        ],
        "responses": {
          "200": {
            "description": "OK",
            "schema": {
              "$ref": "#/definitions/kpack.build.v1alpha1.ClusterBuilder"
            }
          },
          "201": {
            "description": "Created",
            "schema": {
              "$ref": "#/definitions/kpack.build.v1alpha1.ClusterBuilder"
            }
          },
          "401": {
            "description": "Unauthorized"
          }
        }
      },
      "patch": {
        "description": "partially update status of the specified cluster scoped ClusterBuilder",
        "consumes": [
          "application/json-patch+json",
          "application/merge-patch+json"
        ],
        "produces": [
          "application/json",
          "application/yaml",
          "application/vnd.kubernetes.protobuf"
        ],
        "schemes": [
          "https"
        ],
        "tags": [
          "kpack"
        ],
        "operationId": "patchClusterBuilderStatus",
        "parameters": [
          {
            "name": "body",
            "in": "body",
            "required": true,
            "schema": {
              "$ref": "#/definitions/io.k8s.apimachinery.pkg.apis.meta.v1.Patch"
            }
          }
        ],
        "responses": {
          "200": {
            "description": "OK",
            "schema": {
              "$ref": "#/definitions/kpack.build.v1alpha1.ClusterBuilder"
            }
          },
          "401": {
            "description": "Unauthorized"
          }
        }
      },
      "parameters": [
        {
          "type": "string",
          "description": "the custom object's name",
          "name": "name",
          "in": "path",
          "required": true
        }
      ]
    },
    "/apis/kpack.io/v1alpha1/clusterstacks": {
      "get": {
        "description": "list or watch cluster scoped clusterstacks",
        "consumes": [
          "*/*"
        ],
        "produces": [
          "application/json",
          "application/json;stream=watch"
        ],
        "schemes": [
          "https"
        ],
        "tags": [
          "kpack"
        ],
        "operationId": "listAllClusterstacks",
        "parameters": [
          {
            "uniqueItems": true,
            "type": "string",
            "description": "The continue option should be set when retrieving more results from the server. Since this value is server defined, clients may only use the continue value from a previous query result with identical query parameters (except for the value of continue) and the server may reject a continue value it does not recognize. If the specified continue value is no longer valid whether due to expiration (generally five to fifteen minutes) or a configuration change on the server, the server will respond with a 410 ResourceExpired error together with a continue token. If the client needs a consistent list, it must restart their list without the continue field. Otherwise, the client may send another list request with the token received with the 410 error, the server will respond with a list starting from the next key, but from the latest snapshot, which is inconsistent from the previous list results - objects that are created, modified, or deleted after the first list request will be included in the response, as long as their keys are after the \"next key\".\n\nThis field is not supported when watch is true. Clients may start a watch from the last resourceVersion value returned by the server and not miss any modifications.",
            "name": "continue",
            "in": "query"
          },
          {
            "uniqueItems": true,
            "type": "string",
            "description": "A selector to restrict the list of returned objects by their fields. Defaults to everything.",
            "name": "fieldSelector",
            "in": "query"
          },
          {
            "uniqueItems": true,
            "type": "string",
            "description": "A selector to restrict the list of returned objects by their labels. Defaults to everything.",
            "name": "labelSelector",
            "in": "query"
          },
          {
            "uniqueItems": true,
            "type": "integer",
            "description": "limit is a maximum number of responses to return for a list call. If more items exist, the server will set the 'continue' field on the list metadata to a value that can be used with the same initial query to retrieve the next set of results. Setting a limit may return fewer than the requested amount of items (up to zero items) in the event all requested objects are filtered out and clients should only use the presence of the continue field to determine whether more results are available. Servers may choose not to support the limit argument and will return all of the available results. If limit is specified and the continue field is empty, clients may assume that no more results are available. This field is not supported if watch is true.\n\nThe server guarantees that the objects returned when using continue will be identical to issuing a single list call without a limit - that is, no objects created, modified, or deleted after the first request is issued will be included in any subsequent continued requests. This is sometimes referred to as a consistent snapshot, and ensures that a client that is using limit to receive smaller chunks of a very large result can ensure they see all possible objects. If objects are updated during a chunked list the version of the object that was present at the time the first list result was calculated is returned.",
            "name": "limit",
            "in": "query"
          },
          {
            "uniqueItems": true,
            "type": "string",
            "description": "When specified with a watch call, shows changes that occur after that particular version of a resource. Defaults to changes from the beginning of history. When specified for list: - if unset, then the result is returned from remote storage based on quorum-read flag; - if it's 0, then we simply return what we currently have in cache, no guarantee; - if set to non zero, then the result is at least as fresh as given rv.",
            "name": "resourceVersion",
            "in": "query"
          },
          {
            "uniqueItems": true,
            "type": "integer",
            "description": "Timeout for the list/watch call. This limits the duration of the call, regardless of any activity or inactivity.",
            "name": "timeoutSeconds",
            "in": "query"
          },
          {
            "uniqueItems": true,
            "type": "boolean",
            "description": "Watch for changes to the described resources and return them as a stream of add, update, and remove notifications.",
            "name": "watch",
            "in": "query"
          }
        ],
        "responses": {
          "200": {
            "description": "OK",
            "schema": {
              "$ref": "#/definitions/kpack.build.v1alpha1.ClusterStackList"
            }
          },
          "401": {
            "description": "Unauthorized"
          }
        }
      },
      "post": {
        "description": "Creates a cluster scoped ClusterStack",
        "produces": [
          "application/json"
        ],
        "schemes": [
          "https"
        ],
        "tags": [
          "kpack"
        ],
        "operationId": "createClusterStack",
        "parameters": [
          {
            "description": "The JSON schema of the Resource to create.",
            "name": "body",
            "in": "body",
            "required": true,
            "schema": {
              "$ref": "#/definitions/kpack.build.v1alpha1.ClusterStack"
            }
          }
        ],
        "responses": {
          "201": {
            "description": "Created",
            "schema": {
              "$ref": "#/definitions/kpack.build.v1alpha1.ClusterStack"
            }
          },
          "401": {
            "description": "Unauthorized"
          }
        }
      },
      "parameters": [
        {
          "uniqueItems": true,
          "type": "string",
          "description": "If 'true', then the output is pretty printed.",
          "name": "pretty",
          "in": "query"
        }
      ]
    },
    "/apis/kpack.io/v1alpha1/clusterstacks/{name}": {
      "get": {
        "description": "Returns a cluster scoped ClusterStack",
        "consumes": [
          "*/*"
        ],
        "produces": [
          "application/json"
        ],
        "schemes": [
          "https"
        ],
        "tags": [
          "kpack"
        ],
        "operationId": "getClusterStack",
        "responses": {
          "200": {
            "description": "OK",
            "schema": {
              "$ref": "#/definitions/kpack.build.v1alpha1.ClusterStack"
            }
          },
          "401": {
            "description": "Unauthorized"
          }
        }
      },
      "put": {
        "description": "replace the specified cluster scoped ClusterStack",
        "consumes": [
          "*/*"
        ],
        "produces": [
          "application/json"
        ],
        "schemes": [
          "https"
        ],
        "tags": [
          "kpack"
        ],
        "operationId": "replaceClusterStack",
        "parameters": [
          {
            "description": "The JSON schema of the Resource to replace.",
            "name": "body",
            "in": "body",
            "required": true,
            "schema": {
              "$ref": "#/definitions/kpack.build.v1alpha1.ClusterStack"
            }
          }
        ],
        "responses": {
          "200": {
            "description": "OK",
            "schema": {
              "$ref": "#/definitions/kpack.build.v1alpha1.ClusterStack"
            }
          },
          "401": {
            "description": "Unauthorized"
          }
        }
      },
      "delete": {
        "description": "Deletes the specified cluster scoped ClusterStack",
        "consumes": [
          "*/*"
        ],
        "produces": [
          "application/json"
        ],
        "schemes": [
          "https"
        ],
        "tags": [
          "kpack"
        ],
        "operationId": "deleteClusterStack",
        "parameters": [
          {
            "name": "body",
            "in": "body",
            "schema": {
              "$ref": "#/definitions/io.k8s.apimachinery.pkg.apis.meta.v1.DeleteOptions"
            }
          },
          {
            "uniqueItems": true,
            "type": "integer",
            "description": "The duration in seconds before the object should be deleted. Value must be non-negative integer. The value zero indicates delete immediately. If this value is nil, the default grace period for the specified type will be used. Defaults to a per object value if not specified. zero means delete immediately.",
            "name": "gracePeriodSeconds",
            "in": "query"
          },
          {
            "uniqueItems": true,
            "type": "boolean",
            "description": "Deprecated: please use the PropagationPolicy, this field will be deprecated in 1.7. Should the dependent objects be orphaned. If true/false, the \"orphan\" finalizer will be added to/removed from the object's finalizers list. Either this field or PropagationPolicy may be set, but not both.",
            "name": "orphanDependents",
            "in": "query"
          },
          {
            "uniqueItems": true,
            "type": "string",
            "description": "Whether and how garbage collection will be performed. Either this field or OrphanDependents may be set, but not both. The default policy is decided by the existing finalizer set in the metadata.finalizers and the resource-specific default policy.",
            "name": "propagationPolicy",
            "in": "query"
          }
        ],
        "responses": {
          "200": {
            "description": "OK",
            "schema": {
              "$ref": "#/definitions/io.k8s.apimachinery.pkg.apis.meta.v1.Status"
            }
          },
          "401": {
            "description": "Unauthorized"
          }
        }
      },
      "patch": {
        "description": "patch the specified cluster scoped ClusterStack",
        "consumes": [
          "application/json-patch+json",
          "application/merge-patch+json"
        ],
        "produces": [
          "application/json"
        ],
        "schemes": [
          "https"
        ],
        "tags": [
          "kpack"
        ],
        "operationId": "patchClusterStack",
        "parameters": [
          {
            "description": "The JSON schema of the Resource to patch.",
            "name": "body",
            "in": "body",
            "required": true,
            "schema": {
              "$ref": "#/definitions/io.k8s.apimachinery.pkg.apis.meta.v1.Patch"
            }
          }
        ],
        "responses": {
          "200": {
            "description": "OK",
            "schema": {
              "$ref": "#/definitions/kpack.build.v1alpha1.ClusterStack"
            }
          },
          "401": {
            "description": "Unauthorized"
          }
        }
      },
      "parameters": [
        {
          "type": "string",
          "description": "the custom object's name",
          "name": "name",
          "in": "path",
          "required": true
        }
      ]
    },
    "/apis/kpack.io/v1alpha1/clusterstacks/{name}/status": {
      "get": {
        "description": "read status of the specified cluster scoped ClusterStack",
        "consumes": [
          "*/*"
        ],
        "produces": [
          "application/json",
          "application/yaml",
          "application/vnd.kubernetes.protobuf"
        ],
        "schemes": [
          "https"
        ],
        "tags": [
          "kpack"
        ],
        "operationId": "getClusterStackStatus",
        "responses": {
          "200": {
            "description": "OK",
            "schema": {
              "$ref": "#/definitions/kpack.build.v1alpha1.ClusterStack"
            }
          },
          "401": {
            "description": "Unauthorized"
          }
        }
      },
      "put": {
        "description": "replace status of the specified cluster scoped ClusterStack",
        "consumes": [
          "*/*"
        ],
        "produces": [
          "application/json",
          "application/yaml",
          "application/vnd.kubernetes.protobuf"
        ],
        "schemes": [
          "https"
        ],
        "tags": [
          "kpack"
        ],
        "operationId": "replaceClusterStackStatus",
        "parameters": [
          {
            "name": "body",
            "in": "body",
            "required": true,
            "schema": {
              "$ref": "#/definitions/kpack.build.v1alpha1.ClusterStack"
            }
          }
        ],
        "responses": {
          "200": {
            "description": "OK",
            "schema": {
              "$ref": "#/definitions/kpack.build.v1alpha1.ClusterStack"
            }
          },
          "201": {
            "description": "Created",
            "schema": {
              "$ref": "#/definitions/kpack.build.v1alpha1.ClusterStack"
            }
          },
          "401": {
            "description": "Unauthorized"
          }
        }
      },
      "patch": {
        "description": "partially update status of the specified cluster scoped ClusterStack",
        "consumes": [
          "application/json-patch+json",
          "application/merge-patch+json"
        ],
        "produces": [
          "application/json",
          "application/yaml",
          "application/vnd.kubernetes.protobuf"
        ],
        "schemes": [
          "https"
        ],
        "tags": [
          "kpack"
        ],
        "operationId": "patchClusterStackStatus",
        "parameters": [
          {
            "name": "body",
            "in": "body",
            "required": true,
            "schema": {
              "$ref": "#/definitions/io.k8s.apimachinery.pkg.apis.meta.v1.Patch"
            }
          }
        ],
        "responses": {
          "200": {
            "description": "OK",
            "schema": {
              "$ref": "#/definitions/kpack.build.v1alpha1.ClusterStack"
            }
          },
          "401": {
            "description": "Unauthorized"
          }
        }
      },
      "parameters": [
        {
          "type": "string",
          "description": "the custom object's name",
          "name": "name",
          "in": "path",
          "required": true
        }
      ]
    },
    "/apis/kpack.io/v1alpha1/clusterstores": {
      "get": {
        "description": "list or watch cluster scoped clusterstores",
        "consumes": [
          "*/*"
        ],
        "produces": [
          "application/json",
          "application/json;stream=watch"
        ],
        "schemes": [
          "https"
        ],
        "tags": [
          "kpack"
        ],
        "operationId": "listAllClusterstores",
        "parameters": [
          {
            "uniqueItems": true,
            "type": "string",
            "description": "The continue option should be set when retrieving more results from the server. Since this value is server defined, clients may only use the continue value from a previous query result with identical query parameters (except for the value of continue) and the server may reject a continue value it does not recognize. If the specified continue value is no longer valid whether due to expiration (generally five to fifteen minutes) or a configuration change on the server, the server will respond with a 410 ResourceExpired error together with a continue token. If the client needs a consistent list, it must restart their list without the continue field. Otherwise, the client may send another list request with the token received with the 410 error, the server will respond with a list starting from the next key, but from the latest snapshot, which is inconsistent from the previous list results - objects that are created, modified, or deleted after the first list request will be included in the response, as long as their keys are after the \"next key\".\n\nThis field is not supported when watch is true. Clients may start a watch from the last resourceVersion value returned by the server and not miss any modifications.",
            "name": "continue",
            "in": "query"
          },
          {
            "uniqueItems": true,
            "type": "string",
            "description": "A selector to restrict the list of returned objects by their fields. Defaults to everything.",
            "name": "fieldSelector",
            "in": "query"
          },
          {
            "uniqueItems": true,
            "type": "string",
            "description": "A selector to restrict the list of returned objects by their labels. Defaults to everything.",
            "name": "labelSelector",
            "in": "query"
          },
          {
            "uniqueItems": true,
            "type": "integer",
            "description": "limit is a maximum number of responses to return for a list call. If more items exist, the server will set the 'continue' field on the list metadata to a value that can be used with the same initial query to retrieve the next set of results. Setting a limit may return fewer than the requested amount of items (up to zero items) in the event all requested objects are filtered out and clients should only use the presence of the continue field to determine whether more results are available. Servers may choose not to support the limit argument and will return all of the available results. If limit is specified and the continue field is empty, clients may assume that no more results are available. This field is not supported if watch is true.\n\nThe server guarantees that the objects returned when using continue will be identical to issuing a single list call without a limit - that is, no objects created, modified, or deleted after the first request is issued will be included in any subsequent continued requests. This is sometimes referred to as a consistent snapshot, and ensures that a client that is using limit to receive smaller chunks of a very large result can ensure they see all possible objects. If objects are updated during a chunked list the version of the object that was present at the time the first list result was calculated is returned.",
            "name": "limit",
            "in": "query"
          },
          {
            "uniqueItems": true,
            "type": "string",
            "description": "When specified with a watch call, shows changes that occur after that particular version of a resource. Defaults to changes from the beginning of history. When specified for list: - if unset, then the result is returned from remote storage based on quorum-read flag; - if it's 0, then we simply return what we currently have in cache, no guarantee; - if set to non zero, then the result is at least as fresh as given rv.",
            "name": "resourceVersion",
            "in": "query"
          },
          {
            "uniqueItems": true,
            "type": "integer",
            "description": "Timeout for the list/watch call. This limits the duration of the call, regardless of any activity or inactivity.",
            "name": "timeoutSeconds",
            "in": "query"
          },
          {
            "uniqueItems": true,
            "type": "boolean",
            "description": "Watch for changes to the described resources and return them as a stream of add, update, and remove notifications.",
            "name": "watch",
            "in": "query"
          }
        ],
        "responses": {
          "200": {
            "description": "OK",
            "schema": {
              "$ref": "#/definitions/kpack.build.v1alpha1.ClusterStoreList"
            }
          },
          "401": {
            "description": "Unauthorized"
          }
        }
      },
      "post": {
        "description": "Creates a cluster scoped ClusterStore",
        "produces": [
          "application/json"
        ],
        "schemes": [
          "https"
        ],
        "tags": [
          "kpack"
        ],
        "operationId": "createClusterStore",
        "parameters": [
          {
            "description": "The JSON schema of the Resource to create.",
            "name": "body",
            "in": "body",
            "required": true,
            "schema": {
              "$ref": "#/definitions/kpack.build.v1alpha1.ClusterStore"
            }
          }
        ],
        "responses": {
          "201": {
            "description": "Created",
            "schema": {
              "$ref": "#/definitions/kpack.build.v1alpha1.ClusterStore"
            }
          },
          "401": {
            "description": "Unauthorized"
          }
        }
      },
      "parameters": [
        {
          "uniqueItems": true,
          "type": "string",
          "description": "If 'true', then the output is pretty printed.",
          "name": "pretty",
          "in": "query"
        }
      ]
    },
    "/apis/kpack.io/v1alpha1/clusterstores/{name}": {
      "get": {
        "description": "Returns a cluster scoped ClusterStore",
        "consumes": [
          "*/*"
        ],
        "produces": [
          "application/json"
        ],
        "schemes": [
          "https"
        ],
        "tags": [
          "kpack"
        ],
        "operationId": "getClusterStore",
        "responses": {
          "200": {
            "description": "OK",
            "schema": {
              "$ref": "#/definitions/kpack.build.v1alpha1.ClusterStore"
            }
          },
          "401": {
            "description": "Unauthorized"
          }
        }
      },
      "put": {
        "description": "replace the specified cluster scoped ClusterStore",
        "consumes": [
          "*/*"
        ],
        "produces": [
          "application/json"
        ],
        "schemes": [
          "https"
        ],
        "tags": [
          "kpack"
        ],
        "operationId": "replaceClusterStore",
        "parameters": [
          {
            "description": "The JSON schema of the Resource to replace.",
            "name": "body",
            "in": "body",
            "required": true,
            "schema": {
              "$ref": "#/definitions/kpack.build.v1alpha1.ClusterStore"
            }
          }
        ],
        "responses": {
          "200": {
            "description": "OK",
            "schema": {
              "$ref": "#/definitions/kpack.build.v1alpha1.ClusterStore"
            }
          },
          "401": {
            "description": "Unauthorized"
          }
        }
      },
      "delete": {
        "description": "Deletes the specified cluster scoped ClusterStore",
        "consumes": [
          "*/*"
        ],
        "produces": [
          "application/json"
        ],
        "schemes": [
          "https"
        ],
        "tags": [
          "kpack"
        ],
        "operationId": "deleteClusterStore",
        "parameters": [
          {
            "name": "body",
            "in": "body",
            "schema": {
              "$ref": "#/definitions/io.k8s.apimachinery.pkg.apis.meta.v1.DeleteOptions"
            }
          },
          {
            "uniqueItems": true,
            "type": "integer",
            "description": "The duration in seconds before the object should be deleted. Value must be non-negative integer. The value zero indicates delete immediately. If this value is nil, the default grace period for the specified type will be used. Defaults to a per object value if not specified. zero means delete immediately.",
            "name": "gracePeriodSeconds",
            "in": "query"
          },
          {
            "uniqueItems": true,
            "type": "boolean",
            "description": "Deprecated: please use the PropagationPolicy, this field will be deprecated in 1.7. Should the dependent objects be orphaned. If true/false, the \"orphan\" finalizer will be added to/removed from the object's finalizers list. Either this field or PropagationPolicy may be set, but not both.",
            "name": "orphanDependents",
            "in": "query"
          },
          {
            "uniqueItems": true,
            "type": "string",
            "description": "Whether and how garbage collection will be performed. Either this field or OrphanDependents may be set, but not both. The default policy is decided by the existing finalizer set in the metadata.finalizers and the resource-specific default policy.",
            "name": "propagationPolicy",
            "in": "query"
          }
        ],
        "responses": {
          "200": {
            "description": "OK",
            "schema": {
              "$ref": "#/definitions/io.k8s.apimachinery.pkg.apis.meta.v1.Status"
            }
          },
          "401": {
            "description": "Unauthorized"
          }
        }
      },
      "patch": {
        "description": "patch the specified cluster scoped ClusterStore",
        "consumes": [
          "application/json-patch+json",
          "application/merge-patch+json"
        ],
        "produces": [
          "application/json"
        ],
        "schemes": [
          "https"
        ],
        "tags": [
          "kpack"
        ],
        "operationId": "patchClusterStore",
        "parameters": [
          {
            "description": "The JSON schema of the Resource to patch.",
            "name": "body",
            "in": "body",
            "required": true,
            "schema": {
              "$ref": "#/definitions/io.k8s.apimachinery.pkg.apis.meta.v1.Patch"
            }
          }
        ],
        "responses": {
          "200": {
            "description": "OK",
            "schema": {
              "$ref": "#/definitions/kpack.build.v1alpha1.ClusterStore"
            }
          },
          "401": {
            "description": "Unauthorized"
          }
        }
      },
      "parameters": [
        {
          "type": "string",
          "description": "the custom object's name",
          "name": "name",
          "in": "path",
          "required": true
        }
      ]
    },
    "/apis/kpack.io/v1alpha1/clusterstores/{name}/status": {
      "get": {
        "description": "read status of the specified cluster scoped ClusterStore",
        "consumes": [
          "*/*"
        ],
        "produces": [
          "application/json",
          "application/yaml",
          "application/vnd.kubernetes.protobuf"
        ],
        "schemes": [
          "https"
        ],
        "tags": [
          "kpack"
        ],
        "operationId": "getClusterStoreStatus",
        "responses": {
          "200": {
            "description": "OK",
            "schema": {
              "$ref": "#/definitions/kpack.build.v1alpha1.ClusterStore"
            }
          },
          "401": {
            "description": "Unauthorized"
          }
        }
      },
      "put": {
        "description": "replace status of the specified cluster scoped ClusterStore",
        "consumes": [
          "*/*"
        ],
        "produces": [
          "application/json",
          "application/yaml",
          "application/vnd.kubernetes.protobuf"
        ],
        "schemes": [
          "https"
        ],
        "tags": [
          "kpack"
        ],
        "operationId": "replaceClusterStoreStatus",
        "parameters": [
          {
            "name": "body",
            "in": "body",
            "required": true,
            "schema": {
              "$ref": "#/definitions/kpack.build.v1alpha1.ClusterStore"
            }
          }
        ],
        "responses": {
          "200": {
            "description": "OK",
            "schema": {
              "$ref": "#/definitions/kpack.build.v1alpha1.ClusterStore"
            }
          },
          "201": {
            "description": "Created",
            "schema": {
              "$ref": "#/definitions/kpack.build.v1alpha1.ClusterStore"
            }
          },
          "401": {
            "description": "Unauthorized"
          }
        }
      },
      "patch": {
        "description": "partially update status of the specified cluster scoped ClusterStore",
        "consumes": [
          "application/json-patch+json",
          "application/merge-patch+json"
        ],
        "produces": [
          "application/json",
          "application/yaml",
          "application/vnd.kubernetes.protobuf"
        ],
        "schemes": [
          "https"
        ],
        "tags": [
          "kpack"
        ],
        "operationId": "patchClusterStoreStatus",
        "parameters": [
          {
            "name": "body",
            "in": "body",
            "required": true,
            "schema": {
              "$ref": "#/definitions/io.k8s.apimachinery.pkg.apis.meta.v1.Patch"
            }
          }
        ],
        "responses": {
          "200": {
            "description": "OK",
            "schema": {
              "$ref": "#/definitions/kpack.build.v1alpha1.ClusterStore"
            }
          },
          "401": {
            "description": "Unauthorized"
          }
        }
      },
      "parameters": [
        {
          "type": "string",
          "description": "the custom object's name",
          "name": "name",
          "in": "path",
          "required": true
        }
      ]
    },
    "/apis/kpack.io/v1alpha1/images": {
      "get": {
        "description": "list or watch images",
        "consumes": [
          "*/*"
        ],
        "produces": [
          "application/json",
          "application/json;stream=watch"
        ],
        "schemes": [
          "https"
        ],
        "tags": [
          "kpack"
        ],
        "operationId": "listAllImages",
        "parameters": [
          {
            "uniqueItems": true,
            "type": "string",
            "description": "The continue option should be set when retrieving more results from the server. Since this value is server defined, clients may only use the continue value from a previous query result with identical query parameters (except for the value of continue) and the server may reject a continue value it does not recognize. If the specified continue value is no longer valid whether due to expiration (generally five to fifteen minutes) or a configuration change on the server, the server will respond with a 410 ResourceExpired error together with a continue token. If the client needs a consistent list, it must restart their list without the continue field. Otherwise, the client may send another list request with the token received with the 410 error, the server will respond with a list starting from the next key, but from the latest snapshot, which is inconsistent from the previous list results - objects that are created, modified, or deleted after the first list request will be included in the response, as long as their keys are after the \"next key\".\n\nThis field is not supported when watch is true. Clients may start a watch from the last resourceVersion value returned by the server and not miss any modifications.",
            "name": "continue",
            "in": "query"
          },
          {
            "uniqueItems": true,
            "type": "string",
            "description": "A selector to restrict the list of returned objects by their fields. Defaults to everything.",
            "name": "fieldSelector",
            "in": "query"
          },
          {
            "uniqueItems": true,
            "type": "string",
            "description": "A selector to restrict the list of returned objects by their labels. Defaults to everything.",
            "name": "labelSelector",
            "in": "query"
          },
          {
            "uniqueItems": true,
            "type": "integer",
            "description": "limit is a maximum number of responses to return for a list call. If more items exist, the server will set the 'continue' field on the list metadata to a value that can be used with the same initial query to retrieve the next set of results. Setting a limit may return fewer than the requested amount of items (up to zero items) in the event all requested objects are filtered out and clients should only use the presence of the continue field to determine whether more results are available. Servers may choose not to support the limit argument and will return all of the available results. If limit is specified and the continue field is empty, clients may assume that no more results are available. This field is not supported if watch is true.\n\nThe server guarantees that the objects returned when using continue will be identical to issuing a single list call without a limit - that is, no objects created, modified, or deleted after the first request is issued will be included in any subsequent continued requests. This is sometimes referred to as a consistent snapshot, and ensures that a client that is using limit to receive smaller chunks of a very large result can ensure they see all possible objects. If objects are updated during a chunked list the version of the object that was present at the time the first list result was calculated is returned.",
            "name": "limit",
            "in": "query"
          },
          {
            "uniqueItems": true,
            "type": "string",
            "description": "When specified with a watch call, shows changes that occur after that particular version of a resource. Defaults to changes from the beginning of history. When specified for list: - if unset, then the result is returned from remote storage based on quorum-read flag; - if it's 0, then we simply return what we currently have in cache, no guarantee; - if set to non zero, then the result is at least as fresh as given rv.",
            "name": "resourceVersion",
            "in": "query"
          },
          {
            "uniqueItems": true,
            "type": "integer",
            "description": "Timeout for the list/watch call. This limits the duration of the call, regardless of any activity or inactivity.",
            "name": "timeoutSeconds",
            "in": "query"
          },
          {
            "uniqueItems": true,
            "type": "boolean",
            "description": "Watch for changes to the described resources and return them as a stream of add, update, and remove notifications.",
            "name": "watch",
            "in": "query"
          }
        ],
        "responses": {
          "200": {
            "description": "OK",
            "schema": {
              "$ref": "#/definitions/kpack.build.v1alpha1.ImageList"
            }
          },
          "401": {
            "description": "Unauthorized"
          }
        }
      },
      "parameters": [
        {
          "uniqueItems": true,
          "type": "string",
          "description": "If 'true', then the output is pretty printed.",
          "name": "pretty",
          "in": "query"
        }
      ]
    },
    "/apis/kpack.io/v1alpha1/namespaces/{namespace}/builders": {
      "get": {
        "description": "list or watch namespace scoped builders",
        "consumes": [
          "*/*"
        ],
        "produces": [
          "application/json",
          "application/json;stream=watch"
        ],
        "schemes": [
          "https"
        ],
        "tags": [
          "kpack"
        ],
        "operationId": "listNamespacedBuilders",
        "parameters": [
          {
            "uniqueItems": true,
            "type": "string",
            "description": "The continue option should be set when retrieving more results from the server. Since this value is server defined, clients may only use the continue value from a previous query result with identical query parameters (except for the value of continue) and the server may reject a continue value it does not recognize. If the specified continue value is no longer valid whether due to expiration (generally five to fifteen minutes) or a configuration change on the server, the server will respond with a 410 ResourceExpired error together with a continue token. If the client needs a consistent list, it must restart their list without the continue field. Otherwise, the client may send another list request with the token received with the 410 error, the server will respond with a list starting from the next key, but from the latest snapshot, which is inconsistent from the previous list results - objects that are created, modified, or deleted after the first list request will be included in the response, as long as their keys are after the \"next key\".\n\nThis field is not supported when watch is true. Clients may start a watch from the last resourceVersion value returned by the server and not miss any modifications.",
            "name": "continue",
            "in": "query"
          },
          {
            "uniqueItems": true,
            "type": "string",
            "description": "A selector to restrict the list of returned objects by their fields. Defaults to everything.",
            "name": "fieldSelector",
            "in": "query"
          },
          {
            "uniqueItems": true,
            "type": "string",
            "description": "A selector to restrict the list of returned objects by their labels. Defaults to everything.",
            "name": "labelSelector",
            "in": "query"
          },
          {
            "uniqueItems": true,
            "type": "integer",
            "description": "limit is a maximum number of responses to return for a list call. If more items exist, the server will set the 'continue' field on the list metadata to a value that can be used with the same initial query to retrieve the next set of results. Setting a limit may return fewer than the requested amount of items (up to zero items) in the event all requested objects are filtered out and clients should only use the presence of the continue field to determine whether more results are available. Servers may choose not to support the limit argument and will return all of the available results. If limit is specified and the continue field is empty, clients may assume that no more results are available. This field is not supported if watch is true.\n\nThe server guarantees that the objects returned when using continue will be identical to issuing a single list call without a limit - that is, no objects created, modified, or deleted after the first request is issued will be included in any subsequent continued requests. This is sometimes referred to as a consistent snapshot, and ensures that a client that is using limit to receive smaller chunks of a very large result can ensure they see all possible objects. If objects are updated during a chunked list the version of the object that was present at the time the first list result was calculated is returned.",
            "name": "limit",
            "in": "query"
          },
          {
            "uniqueItems": true,
            "type": "string",
            "description": "When specified with a watch call, shows changes that occur after that particular version of a resource. Defaults to changes from the beginning of history. When specified for list: - if unset, then the result is returned from remote storage based on quorum-read flag; - if it's 0, then we simply return what we currently have in cache, no guarantee; - if set to non zero, then the result is at least as fresh as given rv.",
            "name": "resourceVersion",
            "in": "query"
          },
          {
            "uniqueItems": true,
            "type": "integer",
            "description": "Timeout for the list/watch call. This limits the duration of the call, regardless of any activity or inactivity.",
            "name": "timeoutSeconds",
            "in": "query"
          },
          {
            "uniqueItems": true,
            "type": "boolean",
            "description": "Watch for changes to the described resources and return them as a stream of add, update, and remove notifications.",
            "name": "watch",
            "in": "query"
          }
        ],
        "responses": {
          "200": {
            "description": "OK",
            "schema": {
              "$ref": "#/definitions/kpack.build.v1alpha1.BuilderList"
            }
          },
          "401": {
            "description": "Unauthorized"
          }
        }
      },
      "post": {
        "description": "Creates a namespace scoped Builder",
        "produces": [
          "application/json"
        ],
        "schemes": [
          "https"
        ],
        "tags": [
          "kpack"
        ],
        "operationId": "createBuilder",
        "parameters": [
          {
            "description": "The JSON schema of the Resource to create.",
            "name": "body",
            "in": "body",
            "required": true,
            "schema": {
              "$ref": "#/definitions/kpack.build.v1alpha1.Builder"
            }
          }
        ],
        "responses": {
          "201": {
            "description": "Created",
            "schema": {
              "$ref": "#/definitions/kpack.build.v1alpha1.Builder"
            }
          },
          "401": {
            "description": "Unauthorized"
          }
        }
      },
      "parameters": [
        {
          "uniqueItems": true,
          "type": "string",
          "description": "If 'true', then the output is pretty printed.",
          "name": "pretty",
          "in": "query"
        },
        {
          "type": "string",
          "description": "The custom resource's namespace",
          "name": "namespace",
          "in": "path",
          "required": true
        }
      ]
    },
    "/apis/kpack.io/v1alpha1/namespaces/{namespace}/builders/{name}": {
      "get": {
        "description": "Returns a namespace scoped custom object",
        "consumes": [
          "*/*"
        ],
        "produces": [
          "application/json"
        ],
        "schemes": [
          "https"
        ],
        "tags": [
          "kpack"
        ],
        "operationId": "getBuilder",
        "responses": {
          "200": {
            "description": "A single Resource",
            "schema": {
              "$ref": "#/definitions/kpack.build.v1alpha1.Builder"
            }
          },
          "401": {
            "description": "Unauthorized"
          }
        }
      },
      "put": {
        "description": "replace the specified namespace scoped custom object",
        "consumes": [
          "*/*"
        ],
        "produces": [
          "application/json"
        ],
        "schemes": [
          "https"
        ],
        "tags": [
          "kpack"
        ],
        "operationId": "replaceBuilder",
        "parameters": [
          {
            "description": "The JSON schema of the Resource to replace.",
            "name": "body",
            "in": "body",
            "required": true,
            "schema": {
              "$ref": "#/definitions/kpack.build.v1alpha1.Builder"
            }
          }
        ],
        "responses": {
          "200": {
            "description": "OK",
            "schema": {
              "$ref": "#/definitions/kpack.build.v1alpha1.Builder"
            }
          },
          "401": {
            "description": "Unauthorized"
          }
        }
      },
      "delete": {
        "description": "Deletes the specified namespace scoped Builder",
        "consumes": [
          "*/*"
        ],
        "produces": [
          "application/json"
        ],
        "schemes": [
          "https"
        ],
        "tags": [
          "kpack"
        ],
        "operationId": "deleteBuilder",
        "parameters": [
          {
            "name": "body",
            "in": "body",
            "schema": {
              "$ref": "#/definitions/io.k8s.apimachinery.pkg.apis.meta.v1.DeleteOptions"
            }
          },
          {
            "uniqueItems": true,
            "type": "integer",
            "description": "The duration in seconds before the object should be deleted. Value must be non-negative integer. The value zero indicates delete immediately. If this value is nil, the default grace period for the specified type will be used. Defaults to a per object value if not specified. zero means delete immediately.",
            "name": "gracePeriodSeconds",
            "in": "query"
          },
          {
            "uniqueItems": true,
            "type": "boolean",
            "description": "Deprecated: please use the PropagationPolicy, this field will be deprecated in 1.7. Should the dependent objects be orphaned. If true/false, the \"orphan\" finalizer will be added to/removed from the object's finalizers list. Either this field or PropagationPolicy may be set, but not both.",
            "name": "orphanDependents",
            "in": "query"
          },
          {
            "uniqueItems": true,
            "type": "string",
            "description": "Whether and how garbage collection will be performed. Either this field or OrphanDependents may be set, but not both. The default policy is decided by the existing finalizer set in the metadata.finalizers and the resource-specific default policy.",
            "name": "propagationPolicy",
            "in": "query"
          }
        ],
        "responses": {
          "200": {
            "description": "OK",
            "schema": {
              "$ref": "#/definitions/io.k8s.apimachinery.pkg.apis.meta.v1.Status"
            }
          },
          "401": {
            "description": "Unauthorized"
          }
        }
      },
      "patch": {
        "description": "patch the specified namespace scoped Builder",
        "consumes": [
          "application/json-patch+json",
          "application/merge-patch+json"
        ],
        "produces": [
          "application/json"
        ],
        "schemes": [
          "https"
        ],
        "tags": [
          "kpack"
        ],
        "operationId": "patchBuilder",
        "parameters": [
          {
            "description": "The JSON schema of the Resource to patch.",
            "name": "body",
            "in": "body",
            "required": true,
            "schema": {
              "$ref": "#/definitions/io.k8s.apimachinery.pkg.apis.meta.v1.Patch"
            }
          }
        ],
        "responses": {
          "200": {
            "description": "OK",
            "schema": {
              "$ref": "#/definitions/kpack.build.v1alpha1.Builder"
            }
          },
          "401": {
            "description": "Unauthorized"
          }
        }
      },
      "parameters": [
        {
          "type": "string",
          "description": "The custom resource's namespace",
          "name": "namespace",
          "in": "path",
          "required": true
        },
        {
          "type": "string",
          "description": "the custom object's name",
          "name": "name",
          "in": "path",
          "required": true
        }
      ]
    },
    "/apis/kpack.io/v1alpha1/namespaces/{namespace}/builders/{name}/status": {
      "get": {
        "description": "read status of the specified namespace scoped Builder",
        "consumes": [
          "*/*"
        ],
        "produces": [
          "application/json",
          "application/yaml",
          "application/vnd.kubernetes.protobuf"
        ],
        "schemes": [
          "https"
        ],
        "tags": [
          "kpack"
        ],
        "operationId": "getBuilderStatus",
        "responses": {
          "200": {
            "description": "OK",
            "schema": {
              "$ref": "#/definitions/kpack.build.v1alpha1.Builder"
            }
          },
          "401": {
            "description": "Unauthorized"
          }
        }
      },
      "put": {
        "description": "replace status of the specified namespace scoped Builder",
        "consumes": [
          "*/*"
        ],
        "produces": [
          "application/json",
          "application/yaml",
          "application/vnd.kubernetes.protobuf"
        ],
        "schemes": [
          "https"
        ],
        "tags": [
          "kpack"
        ],
        "operationId": "replaceBuilderStatus",
        "parameters": [
          {
            "name": "body",
            "in": "body",
            "required": true,
            "schema": {
              "$ref": "#/definitions/kpack.build.v1alpha1.Builder"
            }
          }
        ],
        "responses": {
          "200": {
            "description": "OK",
            "schema": {
              "$ref": "#/definitions/kpack.build.v1alpha1.Builder"
            }
          },
          "201": {
            "description": "Created",
            "schema": {
              "$ref": "#/definitions/kpack.build.v1alpha1.Builder"
            }
          },
          "401": {
            "description": "Unauthorized"
          }
        }
      },
      "patch": {
        "description": "partially update status of the specified namespace scoped Builder",
        "consumes": [
          "application/json-patch+json",
          "application/merge-patch+json"
        ],
        "produces": [
          "application/json",
          "application/yaml",
          "application/vnd.kubernetes.protobuf"
        ],
        "schemes": [
          "https"
        ],
        "tags": [
          "kpack"
        ],
        "operationId": "patchBuilderStatus",
        "parameters": [
          {
            "name": "body",
            "in": "body",
            "required": true,
            "schema": {
              "$ref": "#/definitions/io.k8s.apimachinery.pkg.apis.meta.v1.Patch"
            }
          }
        ],
        "responses": {
          "200": {
            "description": "OK",
            "schema": {
              "$ref": "#/definitions/kpack.build.v1alpha1.Builder"
            }
          },
          "401": {
            "description": "Unauthorized"
          }
        }
      },
      "parameters": [
        {
          "type": "string",
          "description": "The custom resource's namespace",
          "name": "namespace",
          "in": "path",
          "required": true
        },
        {
          "type": "string",
          "description": "the custom object's name",
          "name": "name",
          "in": "path",
          "required": true
        }
      ]
    },
    "/apis/kpack.io/v1alpha1/namespaces/{namespace}/builds": {
      "get": {
        "description": "list or watch namespace scoped builds",
        "consumes": [
          "*/*"
        ],
        "produces": [
          "application/json",
          "application/json;stream=watch"
        ],
        "schemes": [
          "https"
        ],
        "tags": [
          "kpack"
        ],
        "operationId": "listNamespacedBuilds",
        "parameters": [
          {
            "uniqueItems": true,
            "type": "string",
            "description": "The continue option should be set when retrieving more results from the server. Since this value is server defined, clients may only use the continue value from a previous query result with identical query parameters (except for the value of continue) and the server may reject a continue value it does not recognize. If the specified continue value is no longer valid whether due to expiration (generally five to fifteen minutes) or a configuration change on the server, the server will respond with a 410 ResourceExpired error together with a continue token. If the client needs a consistent list, it must restart their list without the continue field. Otherwise, the client may send another list request with the token received with the 410 error, the server will respond with a list starting from the next key, but from the latest snapshot, which is inconsistent from the previous list results - objects that are created, modified, or deleted after the first list request will be included in the response, as long as their keys are after the \"next key\".\n\nThis field is not supported when watch is true. Clients may start a watch from the last resourceVersion value returned by the server and not miss any modifications.",
            "name": "continue",
            "in": "query"
          },
          {
            "uniqueItems": true,
            "type": "string",
            "description": "A selector to restrict the list of returned objects by their fields. Defaults to everything.",
            "name": "fieldSelector",
            "in": "query"
          },
          {
            "uniqueItems": true,
            "type": "string",
            "description": "A selector to restrict the list of returned objects by their labels. Defaults to everything.",
            "name": "labelSelector",
            "in": "query"
          },
          {
            "uniqueItems": true,
            "type": "integer",
            "description": "limit is a maximum number of responses to return for a list call. If more items exist, the server will set the 'continue' field on the list metadata to a value that can be used with the same initial query to retrieve the next set of results. Setting a limit may return fewer than the requested amount of items (up to zero items) in the event all requested objects are filtered out and clients should only use the presence of the continue field to determine whether more results are available. Servers may choose not to support the limit argument and will return all of the available results. If limit is specified and the continue field is empty, clients may assume that no more results are available. This field is not supported if watch is true.\n\nThe server guarantees that the objects returned when using continue will be identical to issuing a single list call without a limit - that is, no objects created, modified, or deleted after the first request is issued will be included in any subsequent continued requests. This is sometimes referred to as a consistent snapshot, and ensures that a client that is using limit to receive smaller chunks of a very large result can ensure they see all possible objects. If objects are updated during a chunked list the version of the object that was present at the time the first list result was calculated is returned.",
            "name": "limit",
            "in": "query"
          },
          {
            "uniqueItems": true,
            "type": "string",
            "description": "When specified with a watch call, shows changes that occur after that particular version of a resource. Defaults to changes from the beginning of history. When specified for list: - if unset, then the result is returned from remote storage based on quorum-read flag; - if it's 0, then we simply return what we currently have in cache, no guarantee; - if set to non zero, then the result is at least as fresh as given rv.",
            "name": "resourceVersion",
            "in": "query"
          },
          {
            "uniqueItems": true,
            "type": "integer",
            "description": "Timeout for the list/watch call. This limits the duration of the call, regardless of any activity or inactivity.",
            "name": "timeoutSeconds",
            "in": "query"
          },
          {
            "uniqueItems": true,
            "type": "boolean",
            "description": "Watch for changes to the described resources and return them as a stream of add, update, and remove notifications.",
            "name": "watch",
            "in": "query"
          }
        ],
        "responses": {
          "200": {
            "description": "OK",
            "schema": {
              "$ref": "#/definitions/kpack.build.v1alpha1.BuildList"
            }
          },
          "401": {
            "description": "Unauthorized"
          }
        }
      },
      "post": {
        "description": "Creates a namespace scoped Build",
        "produces": [
          "application/json"
        ],
        "schemes": [
          "https"
        ],
        "tags": [
          "kpack"
        ],
        "operationId": "createBuild",
        "parameters": [
          {
            "description": "The JSON schema of the Resource to create.",
            "name": "body",
            "in": "body",
            "required": true,
            "schema": {
              "$ref": "#/definitions/kpack.build.v1alpha1.Build"
            }
          }
        ],
        "responses": {
          "201": {
            "description": "Created",
            "schema": {
              "$ref": "#/definitions/kpack.build.v1alpha1.Build"
            }
          },
          "401": {
            "description": "Unauthorized"
          }
        }
      },
      "parameters": [
        {
          "uniqueItems": true,
          "type": "string",
          "description": "If 'true', then the output is pretty printed.",
          "name": "pretty",
          "in": "query"
        },
        {
          "type": "string",
          "description": "The custom resource's namespace",
          "name": "namespace",
          "in": "path",
          "required": true
        }
      ]
    },
    "/apis/kpack.io/v1alpha1/namespaces/{namespace}/builds/{name}": {
      "get": {
        "description": "Returns a namespace scoped custom object",
        "consumes": [
          "*/*"
        ],
        "produces": [
          "application/json"
        ],
        "schemes": [
          "https"
        ],
        "tags": [
          "kpack"
        ],
        "operationId": "getBuild",
        "responses": {
          "200": {
            "description": "A single Resource",
            "schema": {
              "$ref": "#/definitions/kpack.build.v1alpha1.Build"
            }
          },
          "401": {
            "description": "Unauthorized"
          }
        }
      },
      "put": {
        "description": "replace the specified namespace scoped custom object",
        "consumes": [
          "*/*"
        ],
        "produces": [
          "application/json"
        ],
        "schemes": [
          "https"
        ],
        "tags": [
          "kpack"
        ],
        "operationId": "replaceBuild",
        "parameters": [
          {
            "description": "The JSON schema of the Resource to replace.",
            "name": "body",
            "in": "body",
            "required": true,
            "schema": {
              "$ref": "#/definitions/kpack.build.v1alpha1.Build"
            }
          }
        ],
        "responses": {
          "200": {
            "description": "OK",
            "schema": {
              "$ref": "#/definitions/kpack.build.v1alpha1.Build"
            }
          },
          "401": {
            "description": "Unauthorized"
          }
        }
      },
      "delete": {
        "description": "Deletes the specified namespace scoped Build",
        "consumes": [
          "*/*"
        ],
        "produces": [
          "application/json"
        ],
        "schemes": [
          "https"
        ],
        "tags": [
          "kpack"
        ],
        "operationId": "deleteBuild",
        "parameters": [
          {
            "name": "body",
            "in": "body",
            "schema": {
              "$ref": "#/definitions/io.k8s.apimachinery.pkg.apis.meta.v1.DeleteOptions"
            }
          },
          {
            "uniqueItems": true,
            "type": "integer",
            "description": "The duration in seconds before the object should be deleted. Value must be non-negative integer. The value zero indicates delete immediately. If this value is nil, the default grace period for the specified type will be used. Defaults to a per object value if not specified. zero means delete immediately.",
            "name": "gracePeriodSeconds",
            "in": "query"
          },
          {
            "uniqueItems": true,
            "type": "boolean",
            "description": "Deprecated: please use the PropagationPolicy, this field will be deprecated in 1.7. Should the dependent objects be orphaned. If true/false, the \"orphan\" finalizer will be added to/removed from the object's finalizers list. Either this field or PropagationPolicy may be set, but not both.",
            "name": "orphanDependents",
            "in": "query"
          },
          {
            "uniqueItems": true,
            "type": "string",
            "description": "Whether and how garbage collection will be performed. Either this field or OrphanDependents may be set, but not both. The default policy is decided by the existing finalizer set in the metadata.finalizers and the resource-specific default policy.",
            "name": "propagationPolicy",
            "in": "query"
          }
        ],
        "responses": {
          "200": {
            "description": "OK",
            "schema": {
              "$ref": "#/definitions/io.k8s.apimachinery.pkg.apis.meta.v1.Status"
            }
          },
          "401": {
            "description": "Unauthorized"
          }
        }
      },
      "patch": {
        "description": "patch the specified namespace scoped Build",
        "consumes": [
          "application/json-patch+json",
          "application/merge-patch+json"
        ],
        "produces": [
          "application/json"
        ],
        "schemes": [
          "https"
        ],
        "tags": [
          "kpack"
        ],
        "operationId": "patchBuild",
        "parameters": [
          {
            "description": "The JSON schema of the Resource to patch.",
            "name": "body",
            "in": "body",
            "required": true,
            "schema": {
              "$ref": "#/definitions/io.k8s.apimachinery.pkg.apis.meta.v1.Patch"
            }
          }
        ],
        "responses": {
          "200": {
            "description": "OK",
            "schema": {
              "$ref": "#/definitions/kpack.build.v1alpha1.Build"
            }
          },
          "401": {
            "description": "Unauthorized"
          }
        }
      },
      "parameters": [
        {
          "type": "string",
          "description": "The custom resource's namespace",
          "name": "namespace",
          "in": "path",
          "required": true
        },
        {
          "type": "string",
          "description": "the custom object's name",
          "name": "name",
          "in": "path",
          "required": true
        }
      ]
    },
    "/apis/kpack.io/v1alpha1/namespaces/{namespace}/builds/{name}/status": {
      "get": {
        "description": "read status of the specified namespace scoped Build",
        "consumes": [
          "*/*"
        ],
        "produces": [
          "application/json",
          "application/yaml",
          "application/vnd.kubernetes.protobuf"
        ],
        "schemes": [
          "https"
        ],
        "tags": [
          "kpack"
        ],
        "operationId": "getBuildStatus",
        "responses": {
          "200": {
            "description": "OK",
            "schema": {
              "$ref": "#/definitions/kpack.build.v1alpha1.Build"
            }
          },
          "401": {
            "description": "Unauthorized"
          }
        }
      },
      "put": {
        "description": "replace status of the specified namespace scoped Build",
        "consumes": [
          "*/*"
        ],
        "produces": [
          "application/json",
          "application/yaml",
          "application/vnd.kubernetes.protobuf"
        ],
        "schemes": [
          "https"
        ],
        "tags": [
          "kpack"
        ],
        "operationId": "replaceBuildStatus",
        "parameters": [
          {
            "name": "body",
            "in": "body",
            "required": true,
            "schema": {
              "$ref": "#/definitions/kpack.build.v1alpha1.Build"
            }
          }
        ],
        "responses": {
          "200": {
            "description": "OK",
            "schema": {
              "$ref": "#/definitions/kpack.build.v1alpha1.Build"
            }
          },
          "201": {
            "description": "Created",
            "schema": {
              "$ref": "#/definitions/kpack.build.v1alpha1.Build"
            }
          },
          "401": {
            "description": "Unauthorized"
          }
        }
      },
      "patch": {
        "description": "partially update status of the specified namespace scoped Build",
        "consumes": [
          "application/json-patch+json",
          "application/merge-patch+json"
        ],
        "produces": [
          "application/json",
          "application/yaml",
          "application/vnd.kubernetes.protobuf"
        ],
        "schemes": [
          "https"
        ],
        "tags": [
          "kpack"
        ],
        "operationId": "patchBuildStatus",
        "parameters": [
          {
            "name": "body",
            "in": "body",
            "required": true,
            "schema": {
              "$ref": "#/definitions/io.k8s.apimachinery.pkg.apis.meta.v1.Patch"
            }
          }
        ],
        "responses": {
          "200": {
            "description": "OK",
            "schema": {
              "$ref": "#/definitions/kpack.build.v1alpha1.Build"
            }
          },
          "401": {
            "description": "Unauthorized"
          }
        }
      },
      "parameters": [
        {
          "type": "string",
          "description": "The custom resource's namespace",
          "name": "namespace",
          "in": "path",
          "required": true
        },
        {
          "type": "string",
          "description": "the custom object's name",
          "name": "name",
          "in": "path",
          "required": true
        }
      ]
    },
    "/apis/kpack.io/v1alpha1/namespaces/{namespace}/images": {
      "get": {
        "description": "list or watch namespace scoped images",
        "consumes": [
          "*/*"
        ],
        "produces": [
          "application/json",
          "application/json;stream=watch"
        ],
        "schemes": [
          "https"
        ],
        "tags": [
          "kpack"
        ],
        "operationId": "listNamespacedImages",
        "parameters": [
          {
            "uniqueItems": true,
            "type": "string",
            "description": "The continue option should be set when retrieving more results from the server. Since this value is server defined, clients may only use the continue value from a previous query result with identical query parameters (except for the value of continue) and the server may reject a continue value it does not recognize. If the specified continue value is no longer valid whether due to expiration (generally five to fifteen minutes) or a configuration change on the server, the server will respond with a 410 ResourceExpired error together with a continue token. If the client needs a consistent list, it must restart their list without the continue field. Otherwise, the client may send another list request with the token received with the 410 error, the server will respond with a list starting from the next key, but from the latest snapshot, which is inconsistent from the previous list results - objects that are created, modified, or deleted after the first list request will be included in the response, as long as their keys are after the \"next key\".\n\nThis field is not supported when watch is true. Clients may start a watch from the last resourceVersion value returned by the server and not miss any modifications.",
            "name": "continue",
            "in": "query"
          },
          {
            "uniqueItems": true,
            "type": "string",
            "description": "A selector to restrict the list of returned objects by their fields. Defaults to everything.",
            "name": "fieldSelector",
            "in": "query"
          },
          {
            "uniqueItems": true,
            "type": "string",
            "description": "A selector to restrict the list of returned objects by their labels. Defaults to everything.",
            "name": "labelSelector",
            "in": "query"
          },
          {
            "uniqueItems": true,
            "type": "integer",
            "description": "limit is a maximum number of responses to return for a list call. If more items exist, the server will set the 'continue' field on the list metadata to a value that can be used with the same initial query to retrieve the next set of results. Setting a limit may return fewer than the requested amount of items (up to zero items) in the event all requested objects are filtered out and clients should only use the presence of the continue field to determine whether more results are available. Servers may choose not to support the limit argument and will return all of the available results. If limit is specified and the continue field is empty, clients may assume that no more results are available. This field is not supported if watch is true.\n\nThe server guarantees that the objects returned when using continue will be identical to issuing a single list call without a limit - that is, no objects created, modified, or deleted after the first request is issued will be included in any subsequent continued requests. This is sometimes referred to as a consistent snapshot, and ensures that a client that is using limit to receive smaller chunks of a very large result can ensure they see all possible objects. If objects are updated during a chunked list the version of the object that was present at the time the first list result was calculated is returned.",
            "name": "limit",
            "in": "query"
          },
          {
            "uniqueItems": true,
            "type": "string",
            "description": "When specified with a watch call, shows changes that occur after that particular version of a resource. Defaults to changes from the beginning of history. When specified for list: - if unset, then the result is returned from remote storage based on quorum-read flag; - if it's 0, then we simply return what we currently have in cache, no guarantee; - if set to non zero, then the result is at least as fresh as given rv.",
            "name": "resourceVersion",
            "in": "query"
          },
          {
            "uniqueItems": true,
            "type": "integer",
            "description": "Timeout for the list/watch call. This limits the duration of the call, regardless of any activity or inactivity.",
            "name": "timeoutSeconds",
            "in": "query"
          },
          {
            "uniqueItems": true,
            "type": "boolean",
            "description": "Watch for changes to the described resources and return them as a stream of add, update, and remove notifications.",
            "name": "watch",
            "in": "query"
          }
        ],
        "responses": {
          "200": {
            "description": "OK",
            "schema": {
              "$ref": "#/definitions/kpack.build.v1alpha1.ImageList"
            }
          },
          "401": {
            "description": "Unauthorized"
          }
        }
      },
      "post": {
        "description": "Creates a namespace scoped Image",
        "produces": [
          "application/json"
        ],
        "schemes": [
          "https"
        ],
        "tags": [
          "kpack"
        ],
        "operationId": "createImage",
        "parameters": [
          {
            "description": "The JSON schema of the Resource to create.",
            "name": "body",
            "in": "body",
            "required": true,
            "schema": {
              "$ref": "#/definitions/kpack.build.v1alpha1.Image"
            }
          }
        ],
        "responses": {
          "201": {
            "description": "Created",
            "schema": {
              "$ref": "#/definitions/kpack.build.v1alpha1.Image"
            }
          },
          "401": {
            "description": "Unauthorized"
          }
        }
      },
      "parameters": [
        {
          "uniqueItems": true,
          "type": "string",
          "description": "If 'true', then the output is pretty printed.",
          "name": "pretty",
          "in": "query"
        },
        {
          "type": "string",
          "description": "The custom resource's namespace",
          "name": "namespace",
          "in": "path",
          "required": true
        }
      ]
    },
    "/apis/kpack.io/v1alpha1/namespaces/{namespace}/images/{name}": {
      "get": {
        "description": "Returns a namespace scoped custom object",
        "consumes": [
          "*/*"
        ],
        "produces": [
          "application/json"
        ],
        "schemes": [
          "https"
        ],
        "tags": [
          "kpack"
        ],
        "operationId": "getImage",
        "responses": {
          "200": {
            "description": "A single Resource",
            "schema": {
              "$ref": "#/definitions/kpack.build.v1alpha1.Image"
            }
          },
          "401": {
            "description": "Unauthorized"
          }
        }
      },
      "put": {
        "description": "replace the specified namespace scoped custom object",
        "consumes": [
          "*/*"
        ],
        "produces": [
          "application/json"
        ],
        "schemes": [
          "https"
        ],
        "tags": [
          "kpack"
        ],
        "operationId": "replaceImage",
        "parameters": [
          {
            "description": "The JSON schema of the Resource to replace.",
            "name": "body",
            "in": "body",
            "required": true,
            "schema": {
              "$ref": "#/definitions/kpack.build.v1alpha1.Image"
            }
          }
        ],
        "responses": {
          "200": {
            "description": "OK",
            "schema": {
              "$ref": "#/definitions/kpack.build.v1alpha1.Image"
            }
          },
          "401": {
            "description": "Unauthorized"
          }
        }
      },
      "delete": {
        "description": "Deletes the specified namespace scoped Image",
        "consumes": [
          "*/*"
        ],
        "produces": [
          "application/json"
        ],
        "schemes": [
          "https"
        ],
        "tags": [
          "kpack"
        ],
        "operationId": "deleteImage",
        "parameters": [
          {
            "name": "body",
            "in": "body",
            "schema": {
              "$ref": "#/definitions/io.k8s.apimachinery.pkg.apis.meta.v1.DeleteOptions"
            }
          },
          {
            "uniqueItems": true,
            "type": "integer",
            "description": "The duration in seconds before the object should be deleted. Value must be non-negative integer. The value zero indicates delete immediately. If this value is nil, the default grace period for the specified type will be used. Defaults to a per object value if not specified. zero means delete immediately.",
            "name": "gracePeriodSeconds",
            "in": "query"
          },
          {
            "uniqueItems": true,
            "type": "boolean",
            "description": "Deprecated: please use the PropagationPolicy, this field will be deprecated in 1.7. Should the dependent objects be orphaned. If true/false, the \"orphan\" finalizer will be added to/removed from the object's finalizers list. Either this field or PropagationPolicy may be set, but not both.",
            "name": "orphanDependents",
            "in": "query"
          },
          {
            "uniqueItems": true,
            "type": "string",
            "description": "Whether and how garbage collection will be performed. Either this field or OrphanDependents may be set, but not both. The default policy is decided by the existing finalizer set in the metadata.finalizers and the resource-specific default policy.",
            "name": "propagationPolicy",
            "in": "query"
          }
        ],
        "responses": {
          "200": {
            "description": "OK",
            "schema": {
              "$ref": "#/definitions/io.k8s.apimachinery.pkg.apis.meta.v1.Status"
            }
          },
          "401": {
            "description": "Unauthorized"
          }
        }
      },
      "patch": {
        "description": "patch the specified namespace scoped Image",
        "consumes": [
          "application/json-patch+json",
          "application/merge-patch+json"
        ],
        "produces": [
          "application/json"
        ],
        "schemes": [
          "https"
        ],
        "tags": [
          "kpack"
        ],
        "operationId": "patchImage",
        "parameters": [
          {
            "description": "The JSON schema of the Resource to patch.",
            "name": "body",
            "in": "body",
            "required": true,
            "schema": {
              "$ref": "#/definitions/io.k8s.apimachinery.pkg.apis.meta.v1.Patch"
            }
          }
        ],
        "responses": {
          "200": {
            "description": "OK",
            "schema": {
              "$ref": "#/definitions/kpack.build.v1alpha1.Image"
            }
          },
          "401": {
            "description": "Unauthorized"
          }
        }
      },
      "parameters": [
        {
          "type": "string",
          "description": "The custom resource's namespace",
          "name": "namespace",
          "in": "path",
          "required": true
        },
        {
          "type": "string",
          "description": "the custom object's name",
          "name": "name",
          "in": "path",
          "required": true
        }
      ]
    },
    "/apis/kpack.io/v1alpha1/namespaces/{namespace}/images/{name}/status": {
      "get": {
        "description": "read status of the specified namespace scoped Image",
        "consumes": [
          "*/*"
        ],
        "produces": [
          "application/json",
          "application/yaml",
          "application/vnd.kubernetes.protobuf"
        ],
        "schemes": [
          "https"
        ],
        "tags": [
          "kpack"
        ],
        "operationId": "getImageStatus",
        "responses": {
          "200": {
            "description": "OK",
            "schema": {
              "$ref": "#/definitions/kpack.build.v1alpha1.Image"
            }
          },
          "401": {
            "description": "Unauthorized"
          }
        }
      },
      "put": {
        "description": "replace status of the specified namespace scoped Image",
        "consumes": [
          "*/*"
        ],
        "produces": [
          "application/json",
          "application/yaml",
          "application/vnd.kubernetes.protobuf"
        ],
        "schemes": [
          "https"
        ],
        "tags": [
          "kpack"
        ],
        "operationId": "replaceImageStatus",
        "parameters": [
          {
            "name": "body",
            "in": "body",
            "required": true,
            "schema": {
              "$ref": "#/definitions/kpack.build.v1alpha1.Image"
            }
          }
        ],
        "responses": {
          "200": {
            "description": "OK",
            "schema": {
              "$ref": "#/definitions/kpack.build.v1alpha1.Image"
            }
          },
          "201": {
            "description": "Created",
            "schema": {
              "$ref": "#/definitions/kpack.build.v1alpha1.Image"
            }
          },
          "401": {
            "description": "Unauthorized"
          }
        }
      },
      "patch": {
        "description": "partially update status of the specified namespace scoped Image",
        "consumes": [
          "application/json-patch+json",
          "application/merge-patch+json"
        ],
        "produces": [
          "application/json",
          "application/yaml",
          "application/vnd.kubernetes.protobuf"
        ],
        "schemes": [
          "https"
        ],
        "tags": [
          "kpack"
        ],
        "operationId": "patchImageStatus",
        "parameters": [
          {
            "name": "body",
            "in": "body",
            "required": true,
            "schema": {
              "$ref": "#/definitions/io.k8s.apimachinery.pkg.apis.meta.v1.Patch"
            }
          }
        ],
        "responses": {
          "200": {
            "description": "OK",
            "schema": {
              "$ref": "#/definitions/kpack.build.v1alpha1.Image"
            }
          },
          "401": {
            "description": "Unauthorized"
          }
        }
      },
      "parameters": [
        {
          "type": "string",
          "description": "The custom resource's namespace",
          "name": "namespace",
          "in": "path",
          "required": true
        },
        {
          "type": "string",
          "description": "the custom object's name",
          "name": "name",
          "in": "path",
          "required": true
        }
      ]
    },
    "/apis/kpack.io/v1alpha1/namespaces/{namespace}/sourceresolvers": {
      "get": {
        "description": "list or watch namespace scoped sourceresolvers",
        "consumes": [
          "*/*"
        ],
        "produces": [
          "application/json",
          "application/json;stream=watch"
        ],
        "schemes": [
          "https"
        ],
        "tags": [
          "kpack"
        ],
        "operationId": "listNamespacedSourceresolvers",
        "parameters": [
          {
            "uniqueItems": true,
            "type": "string",
            "description": "The continue option should be set when retrieving more results from the server. Since this value is server defined, clients may only use the continue value from a previous query result with identical query parameters (except for the value of continue) and the server may reject a continue value it does not recognize. If the specified continue value is no longer valid whether due to expiration (generally five to fifteen minutes) or a configuration change on the server, the server will respond with a 410 ResourceExpired error together with a continue token. If the client needs a consistent list, it must restart their list without the continue field. Otherwise, the client may send another list request with the token received with the 410 error, the server will respond with a list starting from the next key, but from the latest snapshot, which is inconsistent from the previous list results - objects that are created, modified, or deleted after the first list request will be included in the response, as long as their keys are after the \"next key\".\n\nThis field is not supported when watch is true. Clients may start a watch from the last resourceVersion value returned by the server and not miss any modifications.",
            "name": "continue",
            "in": "query"
          },
          {
            "uniqueItems": true,
            "type": "string",
            "description": "A selector to restrict the list of returned objects by their fields. Defaults to everything.",
            "name": "fieldSelector",
            "in": "query"
          },
          {
            "uniqueItems": true,
            "type": "string",
            "description": "A selector to restrict the list of returned objects by their labels. Defaults to everything.",
            "name": "labelSelector",
            "in": "query"
          },
          {
            "uniqueItems": true,
            "type": "integer",
            "description": "limit is a maximum number of responses to return for a list call. If more items exist, the server will set the 'continue' field on the list metadata to a value that can be used with the same initial query to retrieve the next set of results. Setting a limit may return fewer than the requested amount of items (up to zero items) in the event all requested objects are filtered out and clients should only use the presence of the continue field to determine whether more results are available. Servers may choose not to support the limit argument and will return all of the available results. If limit is specified and the continue field is empty, clients may assume that no more results are available. This field is not supported if watch is true.\n\nThe server guarantees that the objects returned when using continue will be identical to issuing a single list call without a limit - that is, no objects created, modified, or deleted after the first request is issued will be included in any subsequent continued requests. This is sometimes referred to as a consistent snapshot, and ensures that a client that is using limit to receive smaller chunks of a very large result can ensure they see all possible objects. If objects are updated during a chunked list the version of the object that was present at the time the first list result was calculated is returned.",
            "name": "limit",
            "in": "query"
          },
          {
            "uniqueItems": true,
            "type": "string",
            "description": "When specified with a watch call, shows changes that occur after that particular version of a resource. Defaults to changes from the beginning of history. When specified for list: - if unset, then the result is returned from remote storage based on quorum-read flag; - if it's 0, then we simply return what we currently have in cache, no guarantee; - if set to non zero, then the result is at least as fresh as given rv.",
            "name": "resourceVersion",
            "in": "query"
          },
          {
            "uniqueItems": true,
            "type": "integer",
            "description": "Timeout for the list/watch call. This limits the duration of the call, regardless of any activity or inactivity.",
            "name": "timeoutSeconds",
            "in": "query"
          },
          {
            "uniqueItems": true,
            "type": "boolean",
            "description": "Watch for changes to the described resources and return them as a stream of add, update, and remove notifications.",
            "name": "watch",
            "in": "query"
          }
        ],
        "responses": {
          "200": {
            "description": "OK",
            "schema": {
              "$ref": "#/definitions/kpack.build.v1alpha1.SourceResolverList"
            }
          },
          "401": {
            "description": "Unauthorized"
          }
        }
      },
      "post": {
        "description": "Creates a namespace scoped SourceResolver",
        "produces": [
          "application/json"
        ],
        "schemes": [
          "https"
        ],
        "tags": [
          "kpack"
        ],
        "operationId": "createSourceResolver",
        "parameters": [
          {
            "description": "The JSON schema of the Resource to create.",
            "name": "body",
            "in": "body",
            "required": true,
            "schema": {
              "$ref": "#/definitions/kpack.build.v1alpha1.SourceResolver"
            }
          }
        ],
        "responses": {
          "201": {
            "description": "Created",
            "schema": {
              "$ref": "#/definitions/kpack.build.v1alpha1.SourceResolver"
            }
          },
          "401": {
            "description": "Unauthorized"
          }
        }
      },
      "parameters": [
        {
          "uniqueItems": true,
          "type": "string",
          "description": "If 'true', then the output is pretty printed.",
          "name": "pretty",
          "in": "query"
        },
        {
          "type": "string",
          "description": "The custom resource's namespace",
          "name": "namespace",
          "in": "path",
          "required": true
        }
      ]
    },
    "/apis/kpack.io/v1alpha1/namespaces/{namespace}/sourceresolvers/{name}": {
      "get": {
        "description": "Returns a namespace scoped custom object",
        "consumes": [
          "*/*"
        ],
        "produces": [
          "application/json"
        ],
        "schemes": [
          "https"
        ],
        "tags": [
          "kpack"
        ],
        "operationId": "getSourceResolver",
        "responses": {
          "200": {
            "description": "A single Resource",
            "schema": {
              "$ref": "#/definitions/kpack.build.v1alpha1.SourceResolver"
            }
          },
          "401": {
            "description": "Unauthorized"
          }
        }
      },
      "put": {
        "description": "replace the specified namespace scoped custom object",
        "consumes": [
          "*/*"
        ],
        "produces": [
          "application/json"
        ],
        "schemes": [
          "https"
        ],
        "tags": [
          "kpack"
        ],
        "operationId": "replaceSourceResolver",
        "parameters": [
          {
            "description": "The JSON schema of the Resource to replace.",
            "name": "body",
            "in": "body",
            "required": true,
            "schema": {
              "$ref": "#/definitions/kpack.build.v1alpha1.SourceResolver"
            }
          }
        ],
        "responses": {
          "200": {
            "description": "OK",
            "schema": {
              "$ref": "#/definitions/kpack.build.v1alpha1.SourceResolver"
            }
          },
          "401": {
            "description": "Unauthorized"
          }
        }
      },
      "delete": {
        "description": "Deletes the specified namespace scoped SourceResolver",
        "consumes": [
          "*/*"
        ],
        "produces": [
          "application/json"
        ],
        "schemes": [
          "https"
        ],
        "tags": [
          "kpack"
        ],
        "operationId": "deleteSourceResolver",
        "parameters": [
          {
            "name": "body",
            "in": "body",
            "schema": {
              "$ref": "#/definitions/io.k8s.apimachinery.pkg.apis.meta.v1.DeleteOptions"
            }
          },
          {
            "uniqueItems": true,
            "type": "integer",
            "description": "The duration in seconds before the object should be deleted. Value must be non-negative integer. The value zero indicates delete immediately. If this value is nil, the default grace period for the specified type will be used. Defaults to a per object value if not specified. zero means delete immediately.",
            "name": "gracePeriodSeconds",
            "in": "query"
          },
          {
            "uniqueItems": true,
            "type": "boolean",
            "description": "Deprecated: please use the PropagationPolicy, this field will be deprecated in 1.7. Should the dependent objects be orphaned. If true/false, the \"orphan\" finalizer will be added to/removed from the object's finalizers list. Either this field or PropagationPolicy may be set, but not both.",
            "name": "orphanDependents",
            "in": "query"
          },
          {
            "uniqueItems": true,
            "type": "string",
            "description": "Whether and how garbage collection will be performed. Either this field or OrphanDependents may be set, but not both. The default policy is decided by the existing finalizer set in the metadata.finalizers and the resource-specific default policy.",
            "name": "propagationPolicy",
            "in": "query"
          }
        ],
        "responses": {
          "200": {
            "description": "OK",
            "schema": {
              "$ref": "#/definitions/io.k8s.apimachinery.pkg.apis.meta.v1.Status"
            }
          },
          "401": {
            "description": "Unauthorized"
          }
        }
      },
      "patch": {
        "description": "patch the specified namespace scoped SourceResolver",
        "consumes": [
          "application/json-patch+json",
          "application/merge-patch+json"
        ],
        "produces": [
          "application/json"
        ],
        "schemes": [
          "https"
        ],
        "tags": [
          "kpack"
        ],
        "operationId": "patchSourceResolver",
        "parameters": [
          {
            "description": "The JSON schema of the Resource to patch.",
            "name": "body",
            "in": "body",
            "required": true,
            "schema": {
              "$ref": "#/definitions/io.k8s.apimachinery.pkg.apis.meta.v1.Patch"
            }
          }
        ],
        "responses": {
          "200": {
            "description": "OK",
            "schema": {
              "$ref": "#/definitions/kpack.build.v1alpha1.SourceResolver"
            }
          },
          "401": {
            "description": "Unauthorized"
          }
        }
      },
      "parameters": [
        {
          "type": "string",
          "description": "The custom resource's namespace",
          "name": "namespace",
          "in": "path",
          "required": true
        },
        {
          "type": "string",
          "description": "the custom object's name",
          "name": "name",
          "in": "path",
          "required": true
        }
      ]
    },
    "/apis/kpack.io/v1alpha1/namespaces/{namespace}/sourceresolvers/{name}/status": {
      "get": {
        "description": "read status of the specified namespace scoped SourceResolver",
        "consumes": [
          "*/*"
        ],
        "produces": [
          "application/json",
          "application/yaml",
          "application/vnd.kubernetes.protobuf"
        ],
        "schemes": [
          "https"
        ],
        "tags": [
          "kpack"
        ],
        "operationId": "getSourceResolverStatus",
        "responses": {
          "200": {
            "description": "OK",
            "schema": {
              "$ref": "#/definitions/kpack.build.v1alpha1.SourceResolver"
            }
          },
          "401": {
            "description": "Unauthorized"
          }
        }
      },
      "put": {
        "description": "replace status of the specified namespace scoped SourceResolver",
        "consumes": [
          "*/*"
        ],
        "produces": [
          "application/json",
          "application/yaml",
          "application/vnd.kubernetes.protobuf"
        ],
        "schemes": [
          "https"
        ],
        "tags": [
          "kpack"
        ],
        "operationId": "replaceSourceResolverStatus",
        "parameters": [
          {
            "name": "body",
            "in": "body",
            "required": true,
            "schema": {
              "$ref": "#/definitions/kpack.build.v1alpha1.SourceResolver"
            }
          }
        ],
        "responses": {
          "200": {
            "description": "OK",
            "schema": {
              "$ref": "#/definitions/kpack.build.v1alpha1.SourceResolver"
            }
          },
          "201": {
            "description": "Created",
            "schema": {
              "$ref": "#/definitions/kpack.build.v1alpha1.SourceResolver"
            }
          },
          "401": {
            "description": "Unauthorized"
          }
        }
      },
      "patch": {
        "description": "partially update status of the specified namespace scoped SourceResolver",
        "consumes": [
          "application/json-patch+json",
          "application/merge-patch+json"
        ],
        "produces": [
          "application/json",
          "application/yaml",
          "application/vnd.kubernetes.protobuf"
        ],
        "schemes": [
          "https"
        ],
        "tags": [
          "kpack"
        ],
        "operationId": "patchSourceResolverStatus",
        "parameters": [
          {
            "name": "body",
            "in": "body",
            "required": true,
            "schema": {
              "$ref": "#/definitions/io.k8s.apimachinery.pkg.apis.meta.v1.Patch"
            }
          }
        ],
        "responses": {
          "200": {
            "description": "OK",
            "schema": {
              "$ref": "#/definitions/kpack.build.v1alpha1.SourceResolver"
            }
          },
          "401": {
            "description": "Unauthorized"
          }
        }
      },
      "parameters": [
        {
          "type": "string",
          "description": "The custom resource's namespace",
          "name": "namespace",
          "in": "path",
          "required": true
        },
        {
          "type": "string",
          "description": "the custom object's name",
          "name": "name",
          "in": "path",
          "required": true
        }
      ]
    },
    "/apis/kpack.io/v1alpha1/sourceresolvers": {
      "get": {
        "description": "list or watch sourceresolvers",
        "consumes": [
          "*/*"
        ],
        "produces": [
          "application/json",
          "application/json;stream=watch"
        ],
        "schemes": [
          "https"
        ],
        "tags": [
          "kpack"
        ],
        "operationId": "listAllSourceresolvers",
        "parameters": [
          {
            "uniqueItems": true,
            "type": "string",
            "description": "The continue option should be set when retrieving more results from the server. Since this value is server defined, clients may only use the continue value from a previous query result with identical query parameters (except for the value of continue) and the server may reject a continue value it does not recognize. If the specified continue value is no longer valid whether due to expiration (generally five to fifteen minutes) or a configuration change on the server, the server will respond with a 410 ResourceExpired error together with a continue token. If the client needs a consistent list, it must restart their list without the continue field. Otherwise, the client may send another list request with the token received with the 410 error, the server will respond with a list starting from the next key, but from the latest snapshot, which is inconsistent from the previous list results - objects that are created, modified, or deleted after the first list request will be included in the response, as long as their keys are after the \"next key\".\n\nThis field is not supported when watch is true. Clients may start a watch from the last resourceVersion value returned by the server and not miss any modifications.",
            "name": "continue",
            "in": "query"
          },
          {
            "uniqueItems": true,
            "type": "string",
            "description": "A selector to restrict the list of returned objects by their fields. Defaults to everything.",
            "name": "fieldSelector",
            "in": "query"
          },
          {
            "uniqueItems": true,
            "type": "string",
            "description": "A selector to restrict the list of returned objects by their labels. Defaults to everything.",
            "name": "labelSelector",
            "in": "query"
          },
          {
            "uniqueItems": true,
            "type": "integer",
            "description": "limit is a maximum number of responses to return for a list call. If more items exist, the server will set the 'continue' field on the list metadata to a value that can be used with the same initial query to retrieve the next set of results. Setting a limit may return fewer than the requested amount of items (up to zero items) in the event all requested objects are filtered out and clients should only use the presence of the continue field to determine whether more results are available. Servers may choose not to support the limit argument and will return all of the available results. If limit is specified and the continue field is empty, clients may assume that no more results are available. This field is not supported if watch is true.\n\nThe server guarantees that the objects returned when using continue will be identical to issuing a single list call without a limit - that is, no objects created, modified, or deleted after the first request is issued will be included in any subsequent continued requests. This is sometimes referred to as a consistent snapshot, and ensures that a client that is using limit to receive smaller chunks of a very large result can ensure they see all possible objects. If objects are updated during a chunked list the version of the object that was present at the time the first list result was calculated is returned.",
            "name": "limit",
            "in": "query"
          },
          {
            "uniqueItems": true,
            "type": "string",
            "description": "When specified with a watch call, shows changes that occur after that particular version of a resource. Defaults to changes from the beginning of history. When specified for list: - if unset, then the result is returned from remote storage based on quorum-read flag; - if it's 0, then we simply return what we currently have in cache, no guarantee; - if set to non zero, then the result is at least as fresh as given rv.",
            "name": "resourceVersion",
            "in": "query"
          },
          {
            "uniqueItems": true,
            "type": "integer",
            "description": "Timeout for the list/watch call. This limits the duration of the call, regardless of any activity or inactivity.",
            "name": "timeoutSeconds",
            "in": "query"
          },
          {
            "uniqueItems": true,
            "type": "boolean",
            "description": "Watch for changes to the described resources and return them as a stream of add, update, and remove notifications.",
            "name": "watch",
            "in": "query"
          }
        ],
        "responses": {
          "200": {
            "description": "OK",
            "schema": {
              "$ref": "#/definitions/kpack.build.v1alpha1.SourceResolverList"
            }
          },
          "401": {
            "description": "Unauthorized"
          }
        }
      },
      "parameters": [
        {
          "uniqueItems": true,
          "type": "string",
          "description": "If 'true', then the output is pretty printed.",
          "name": "pretty",
          "in": "query"
        }
      ]
    }
  },
  "definitions": {
    "io.k8s.api.core.v1.ConfigMapKeySelector": {
      "description": "Selects a key from a ConfigMap.",
      "type": "object",
      "required": [
        "key"
      ],
      "properties": {
        "key": {
          "description": "The key to select.",
          "type": "string"
        },
        "name": {
          "description": "Name of the referent. More info: https://kubernetes.io/docs/concepts/overview/working-with-objects/names/#names",
          "type": "string"
        },
        "optional": {
          "description": "Specify whether the ConfigMap or it's key must be defined",
          "type": "boolean"
        }
      }
    },
    "io.k8s.api.core.v1.ContainerState": {
      "description": "ContainerState holds a possible state of container. Only one of its members may be specified. If none of them is specified, the default one is ContainerStateWaiting.",
      "type": "object",
      "properties": {
        "running": {
          "description": "Details about a running container",
          "$ref": "#/definitions/io.k8s.api.core.v1.ContainerStateRunning"
        },
        "terminated": {
          "description": "Details about a terminated container",
          "$ref": "#/definitions/io.k8s.api.core.v1.ContainerStateTerminated"
        },
        "waiting": {
          "description": "Details about a waiting container",
          "$ref": "#/definitions/io.k8s.api.core.v1.ContainerStateWaiting"
        }
      }
    },
    "io.k8s.api.core.v1.ContainerStateRunning": {
      "description": "ContainerStateRunning is a running state of a container.",
      "type": "object",
      "properties": {
        "startedAt": {
          "description": "Time at which the container was last (re-)started",
          "$ref": "#/definitions/io.k8s.apimachinery.pkg.apis.meta.v1.Time"
        }
      }
    },
    "io.k8s.api.core.v1.ContainerStateTerminated": {
      "description": "ContainerStateTerminated is a terminated state of a container.",
      "type": "object",
      "required": [
        "exitCode"
      ],
      "properties": {
        "containerID": {
          "description": "Container's ID in the format 'docker://\u003ccontainer_id\u003e'",
          "type": "string"
        },
        "exitCode": {
          "description": "Exit status from the last termination of the container",
          "type": "integer",
          "format": "int32"
        },
        "finishedAt": {
          "description": "Time at which the container last terminated",
          "$ref": "#/definitions/io.k8s.apimachinery.pkg.apis.meta.v1.Time"
        },
        "message": {
          "description": "Message regarding the last termination of the container",
          "type": "string"
        },
        "reason": {
          "description": "(brief) reason from the last termination of the container",
          "type": "string"
        },
        "signal": {
          "description": "Signal from the last termination of the container",
          "type": "integer",
          "format": "int32"
        },
        "startedAt": {
          "description": "Time at which previous execution of the container started",
          "$ref": "#/definitions/io.k8s.apimachinery.pkg.apis.meta.v1.Time"
        }
      }
    },
    "io.k8s.api.core.v1.ContainerStateWaiting": {
      "description": "ContainerStateWaiting is a waiting state of a container.",
      "type": "object",
      "properties": {
        "message": {
          "description": "Message regarding why the container is not yet running.",
          "type": "string"
        },
        "reason": {
          "description": "(brief) reason the container is not yet running.",
          "type": "string"
        }
      }
    },
    "io.k8s.api.core.v1.EnvVar": {
      "description": "EnvVar represents an environment variable present in a Container.",
      "type": "object",
      "required": [
        "name"
      ],
      "properties": {
        "name": {
          "description": "Name of the environment variable. Must be a C_IDENTIFIER.",
          "type": "string"
        },
        "value": {
          "description": "Variable references $(VAR_NAME) are expanded using the previous defined environment variables in the container and any service environment variables. If a variable cannot be resolved, the reference in the input string will be unchanged. The $(VAR_NAME) syntax can be escaped with a double $$, ie: $$(VAR_NAME). Escaped references will never be expanded, regardless of whether the variable exists or not. Defaults to \"\".",
          "type": "string"
        },
        "valueFrom": {
          "description": "Source for the environment variable's value. Cannot be used if value is not empty.",
          "$ref": "#/definitions/io.k8s.api.core.v1.EnvVarSource"
        }
      }
    },
    "io.k8s.api.core.v1.EnvVarSource": {
      "description": "EnvVarSource represents a source for the value of an EnvVar.",
      "type": "object",
      "properties": {
        "configMapKeyRef": {
          "description": "Selects a key of a ConfigMap.",
          "$ref": "#/definitions/io.k8s.api.core.v1.ConfigMapKeySelector"
        },
        "fieldRef": {
          "description": "Selects a field of the pod: supports metadata.name, metadata.namespace, metadata.labels, metadata.annotations, spec.nodeName, spec.serviceAccountName, status.hostIP, status.podIP.",
          "$ref": "#/definitions/io.k8s.api.core.v1.ObjectFieldSelector"
        },
        "resourceFieldRef": {
          "description": "Selects a resource of the container: only resources limits and requests (limits.cpu, limits.memory, limits.ephemeral-storage, requests.cpu, requests.memory and requests.ephemeral-storage) are currently supported.",
          "$ref": "#/definitions/io.k8s.api.core.v1.ResourceFieldSelector"
        },
        "secretKeyRef": {
          "description": "Selects a key of a secret in the pod's namespace",
          "$ref": "#/definitions/io.k8s.api.core.v1.SecretKeySelector"
        }
      }
    },
    "io.k8s.api.core.v1.LocalObjectReference": {
      "description": "LocalObjectReference contains enough information to let you locate the referenced object inside the same namespace.",
      "type": "object",
      "properties": {
        "name": {
          "description": "Name of the referent. More info: https://kubernetes.io/docs/concepts/overview/working-with-objects/names/#names",
          "type": "string"
        }
      }
    },
    "io.k8s.api.core.v1.ObjectFieldSelector": {
      "description": "ObjectFieldSelector selects an APIVersioned field of an object.",
      "type": "object",
      "required": [
        "fieldPath"
      ],
      "properties": {
        "apiVersion": {
          "description": "Version of the schema the FieldPath is written in terms of, defaults to \"v1\".",
          "type": "string"
        },
        "fieldPath": {
          "description": "Path of the field to select in the specified API version.",
          "type": "string"
        }
      }
    },
    "io.k8s.api.core.v1.ObjectReference": {
      "description": "ObjectReference contains enough information to let you inspect or modify the referred object.",
      "type": "object",
      "properties": {
        "apiVersion": {
          "description": "API version of the referent.",
          "type": "string"
        },
        "fieldPath": {
          "description": "If referring to a piece of an object instead of an entire object, this string should contain a valid JSON/Go field access statement, such as desiredState.manifest.containers[2]. For example, if the object reference is to a container within a pod, this would take on a value like: \"spec.containers{name}\" (where \"name\" refers to the name of the container that triggered the event) or if no container name is specified \"spec.containers[2]\" (container with index 2 in this pod). This syntax is chosen only to have some well-defined way of referencing a part of an object.",
          "type": "string"
        },
        "kind": {
          "description": "Kind of the referent. More info: https://git.k8s.io/community/contributors/devel/api-conventions.md#types-kinds",
          "type": "string"
        },
        "name": {
          "description": "Name of the referent. More info: https://kubernetes.io/docs/concepts/overview/working-with-objects/names/#names",
          "type": "string"
        },
        "namespace": {
          "description": "Namespace of the referent. More info: https://kubernetes.io/docs/concepts/overview/working-with-objects/namespaces/",
          "type": "string"
        },
        "resourceVersion": {
          "description": "Specific resourceVersion to which this reference is made, if any. More info: https://git.k8s.io/community/contributors/devel/api-conventions.md#concurrency-control-and-consistency",
          "type": "string"
        },
        "uid": {
          "description": "UID of the referent. More info: https://kubernetes.io/docs/concepts/overview/working-with-objects/names/#uids",
          "type": "string"
        }
      }
    },
    "io.k8s.api.core.v1.ResourceFieldSelector": {
      "description": "ResourceFieldSelector represents container resources (cpu, memory) and their output format",
      "type": "object",
      "required": [
        "resource"
      ],
      "properties": {
        "containerName": {
          "description": "Container name: required for volumes, optional for env vars",
          "type": "string"
        },
        "divisor": {
          "description": "Specifies the output format of the exposed resources, defaults to \"1\"",
          "$ref": "#/definitions/io.k8s.apimachinery.pkg.api.resource.Quantity"
        },
        "resource": {
          "description": "Required: resource to select",
          "type": "string"
        }
      }
    },
    "io.k8s.api.core.v1.ResourceRequirements": {
      "description": "ResourceRequirements describes the compute resource requirements.",
      "type": "object",
      "properties": {
        "limits": {
          "description": "Limits describes the maximum amount of compute resources allowed. More info: https://kubernetes.io/docs/concepts/configuration/manage-compute-resources-container/",
          "type": "object",
          "additionalProperties": {
            "$ref": "#/definitions/io.k8s.apimachinery.pkg.api.resource.Quantity"
          }
        },
        "requests": {
          "description": "Requests describes the minimum amount of compute resources required. If Requests is omitted for a container, it defaults to Limits if that is explicitly specified, otherwise to an implementation-defined value. More info: https://kubernetes.io/docs/concepts/configuration/manage-compute-resources-container/",
          "type": "object",
          "additionalProperties": {
            "$ref": "#/definitions/io.k8s.apimachinery.pkg.api.resource.Quantity"
          }
        }
      }
    },
    "io.k8s.api.core.v1.SecretKeySelector": {
      "description": "SecretKeySelector selects a key of a Secret.",
      "type": "object",
      "required": [
        "key"
      ],
      "properties": {
        "key": {
          "description": "The key of the secret to select from.  Must be a valid secret key.",
          "type": "string"
        },
        "name": {
          "description": "Name of the referent. More info: https://kubernetes.io/docs/concepts/overview/working-with-objects/names/#names",
          "type": "string"
        },
        "optional": {
          "description": "Specify whether the Secret or it's key must be defined",
          "type": "boolean"
        }
      }
    },
    "io.k8s.apimachinery.pkg.api.resource.Quantity": {
      "description": "Quantity is a fixed-point representation of a number. It provides convenient marshaling/unmarshaling in JSON and YAML, in addition to String() and Int64() accessors.\n\nThe serialization format is:\n\n\u003cquantity\u003e        ::= \u003csignedNumber\u003e\u003csuffix\u003e\n  (Note that \u003csuffix\u003e may be empty, from the \"\" case in \u003cdecimalSI\u003e.)\n\u003cdigit\u003e           ::= 0 | 1 | ... | 9 \u003cdigits\u003e          ::= \u003cdigit\u003e | \u003cdigit\u003e\u003cdigits\u003e \u003cnumber\u003e          ::= \u003cdigits\u003e | \u003cdigits\u003e.\u003cdigits\u003e | \u003cdigits\u003e. | .\u003cdigits\u003e \u003csign\u003e            ::= \"+\" | \"-\" \u003csignedNumber\u003e    ::= \u003cnumber\u003e | \u003csign\u003e\u003cnumber\u003e \u003csuffix\u003e          ::= \u003cbinarySI\u003e | \u003cdecimalExponent\u003e | \u003cdecimalSI\u003e \u003cbinarySI\u003e        ::= Ki | Mi | Gi | Ti | Pi | Ei\n  (International System of units; See: http://physics.nist.gov/cuu/Units/binary.html)\n\u003cdecimalSI\u003e       ::= m | \"\" | k | M | G | T | P | E\n  (Note that 1024 = 1Ki but 1000 = 1k; I didn't choose the capitalization.)\n\u003cdecimalExponent\u003e ::= \"e\" \u003csignedNumber\u003e | \"E\" \u003csignedNumber\u003e\n\nNo matter which of the three exponent forms is used, no quantity may represent a number greater than 2^63-1 in magnitude, nor may it have more than 3 decimal places. Numbers larger or more precise will be capped or rounded up. (E.g.: 0.1m will rounded up to 1m.) This may be extended in the future if we require larger or smaller quantities.\n\nWhen a Quantity is parsed from a string, it will remember the type of suffix it had, and will use the same type again when it is serialized.\n\nBefore serializing, Quantity will be put in \"canonical form\". This means that Exponent/suffix will be adjusted up or down (with a corresponding increase or decrease in Mantissa) such that:\n  a. No precision is lost\n  b. No fractional digits will be emitted\n  c. The exponent (or suffix) is as large as possible.\nThe sign will be omitted unless the number is negative.\n\nExamples:\n  1.5 will be serialized as \"1500m\"\n  1.5Gi will be serialized as \"1536Mi\"\n\nNote that the quantity will NEVER be internally represented by a floating point number. That is the whole point of this exercise.\n\nNon-canonical values will still parse as long as they are well formed, but will be re-emitted in their canonical form. (So always use canonical form, or don't diff.)\n\nThis format is intended to make it difficult to use these numbers without writing some sort of special handling code in the hopes that that will cause implementors to also use a fixed point implementation.",
      "type": "string"
    },
    "io.k8s.apimachinery.pkg.apis.meta.v1.DeleteOptions": {
      "description": "DeleteOptions may be provided when deleting an API object.",
      "type": "object",
      "properties": {
        "apiVersion": {
          "description": "APIVersion defines the versioned schema of this representation of an object. Servers should convert recognized schemas to the latest internal value, and may reject unrecognized values. More info: https://git.k8s.io/community/contributors/devel/api-conventions.md#resources",
          "type": "string"
        },
        "dryRun": {
          "description": "When present, indicates that modifications should not be persisted. An invalid or unrecognized dryRun directive will result in an error response and no further processing of the request. Valid values are: - All: all dry run stages will be processed",
          "type": "array",
          "items": {
            "type": "string"
          }
        },
        "gracePeriodSeconds": {
          "description": "The duration in seconds before the object should be deleted. Value must be non-negative integer. The value zero indicates delete immediately. If this value is nil, the default grace period for the specified type will be used. Defaults to a per object value if not specified. zero means delete immediately.",
          "type": "integer",
          "format": "int64"
        },
        "kind": {
          "description": "Kind is a string value representing the REST resource this object represents. Servers may infer this from the endpoint the client submits requests to. Cannot be updated. In CamelCase. More info: https://git.k8s.io/community/contributors/devel/api-conventions.md#types-kinds",
          "type": "string"
        },
        "orphanDependents": {
          "description": "Deprecated: please use the PropagationPolicy, this field will be deprecated in 1.7. Should the dependent objects be orphaned. If true/false, the \"orphan\" finalizer will be added to/removed from the object's finalizers list. Either this field or PropagationPolicy may be set, but not both.",
          "type": "boolean"
        },
        "preconditions": {
          "description": "Must be fulfilled before a deletion is carried out. If not possible, a 409 Conflict status will be returned.",
          "$ref": "#/definitions/io.k8s.apimachinery.pkg.apis.meta.v1.Preconditions"
        },
        "propagationPolicy": {
          "description": "Whether and how garbage collection will be performed. Either this field or OrphanDependents may be set, but not both. The default policy is decided by the existing finalizer set in the metadata.finalizers and the resource-specific default policy. Acceptable values are: 'Orphan' - orphan the dependents; 'Background' - allow the garbage collector to delete the dependents in the background; 'Foreground' - a cascading policy that deletes all dependents in the foreground.",
          "type": "string"
        }
      },
      "x-kubernetes-group-version-kind": [
        {
          "group": "",
          "kind": "DeleteOptions",
          "version": "v1"
        },
        {
          "group": "admission.k8s.io",
          "kind": "DeleteOptions",
          "version": "v1beta1"
        },
        {
          "group": "admissionregistration.k8s.io",
          "kind": "DeleteOptions",
          "version": "v1beta1"
        },
        {
          "group": "apiextensions.k8s.io",
          "kind": "DeleteOptions",
          "version": "v1beta1"
        },
        {
          "group": "apiregistration.k8s.io",
          "kind": "DeleteOptions",
          "version": "v1"
        },
        {
          "group": "apiregistration.k8s.io",
          "kind": "DeleteOptions",
          "version": "v1beta1"
        },
        {
          "group": "apps",
          "kind": "DeleteOptions",
          "version": "v1"
        },
        {
          "group": "apps",
          "kind": "DeleteOptions",
          "version": "v1beta1"
        },
        {
          "group": "apps",
          "kind": "DeleteOptions",
          "version": "v1beta2"
        },
        {
          "group": "auditregistration.k8s.io",
          "kind": "DeleteOptions",
          "version": "v1alpha1"
        },
        {
          "group": "authentication.k8s.io",
          "kind": "DeleteOptions",
          "version": "v1"
        },
        {
          "group": "authentication.k8s.io",
          "kind": "DeleteOptions",
          "version": "v1beta1"
        },
        {
          "group": "authorization.k8s.io",
          "kind": "DeleteOptions",
          "version": "v1"
        },
        {
          "group": "authorization.k8s.io",
          "kind": "DeleteOptions",
          "version": "v1beta1"
        },
        {
          "group": "autoscaling",
          "kind": "DeleteOptions",
          "version": "v1"
        },
        {
          "group": "autoscaling",
          "kind": "DeleteOptions",
          "version": "v2beta1"
        },
        {
          "group": "autoscaling",
          "kind": "DeleteOptions",
          "version": "v2beta2"
        },
        {
          "group": "batch",
          "kind": "DeleteOptions",
          "version": "v1"
        },
        {
          "group": "batch",
          "kind": "DeleteOptions",
          "version": "v1beta1"
        },
        {
          "group": "batch",
          "kind": "DeleteOptions",
          "version": "v2alpha1"
        },
        {
          "group": "certificates.k8s.io",
          "kind": "DeleteOptions",
          "version": "v1beta1"
        },
        {
          "group": "coordination.k8s.io",
          "kind": "DeleteOptions",
          "version": "v1"
        },
        {
          "group": "coordination.k8s.io",
          "kind": "DeleteOptions",
          "version": "v1beta1"
        },
        {
          "group": "events.k8s.io",
          "kind": "DeleteOptions",
          "version": "v1beta1"
        },
        {
          "group": "extensions",
          "kind": "DeleteOptions",
          "version": "v1beta1"
        },
        {
          "group": "imagepolicy.k8s.io",
          "kind": "DeleteOptions",
          "version": "v1alpha1"
        },
        {
          "group": "networking.k8s.io",
          "kind": "DeleteOptions",
          "version": "v1"
        },
        {
          "group": "networking.k8s.io",
          "kind": "DeleteOptions",
          "version": "v1beta1"
        },
        {
          "group": "node.k8s.io",
          "kind": "DeleteOptions",
          "version": "v1alpha1"
        },
        {
          "group": "node.k8s.io",
          "kind": "DeleteOptions",
          "version": "v1beta1"
        },
        {
          "group": "policy",
          "kind": "DeleteOptions",
          "version": "v1beta1"
        },
        {
          "group": "rbac.authorization.k8s.io",
          "kind": "DeleteOptions",
          "version": "v1"
        },
        {
          "group": "rbac.authorization.k8s.io",
          "kind": "DeleteOptions",
          "version": "v1alpha1"
        },
        {
          "group": "rbac.authorization.k8s.io",
          "kind": "DeleteOptions",
          "version": "v1beta1"
        },
        {
          "group": "scheduling.k8s.io",
          "kind": "DeleteOptions",
          "version": "v1"
        },
        {
          "group": "scheduling.k8s.io",
          "kind": "DeleteOptions",
          "version": "v1alpha1"
        },
        {
          "group": "scheduling.k8s.io",
          "kind": "DeleteOptions",
          "version": "v1beta1"
        },
        {
          "group": "settings.k8s.io",
          "kind": "DeleteOptions",
          "version": "v1alpha1"
        },
        {
          "group": "storage.k8s.io",
          "kind": "DeleteOptions",
          "version": "v1"
        },
        {
          "group": "storage.k8s.io",
          "kind": "DeleteOptions",
          "version": "v1alpha1"
        },
        {
          "group": "storage.k8s.io",
          "kind": "DeleteOptions",
          "version": "v1beta1"
        }
      ]
    },
    "io.k8s.apimachinery.pkg.apis.meta.v1.Fields": {
      "description": "Fields stores a set of fields in a data structure like a Trie. To understand how this is used, see: https://github.com/kubernetes-sigs/structured-merge-diff",
      "type": "object"
    },
    "io.k8s.apimachinery.pkg.apis.meta.v1.Initializer": {
      "description": "Initializer is information about an initializer that has not yet completed.",
      "type": "object",
      "required": [
        "name"
      ],
      "properties": {
        "name": {
          "description": "name of the process that is responsible for initializing this object.",
          "type": "string"
        }
      }
    },
    "io.k8s.apimachinery.pkg.apis.meta.v1.Initializers": {
      "description": "Initializers tracks the progress of initialization.",
      "type": "object",
      "required": [
        "pending"
      ],
      "properties": {
        "pending": {
          "description": "Pending is a list of initializers that must execute in order before this object is visible. When the last pending initializer is removed, and no failing result is set, the initializers struct will be set to nil and the object is considered as initialized and visible to all clients.",
          "type": "array",
          "items": {
            "$ref": "#/definitions/io.k8s.apimachinery.pkg.apis.meta.v1.Initializer"
          },
          "x-kubernetes-patch-merge-key": "name",
          "x-kubernetes-patch-strategy": "merge"
        },
        "result": {
          "description": "If result is set with the Failure field, the object will be persisted to storage and then deleted, ensuring that other clients can observe the deletion.",
          "$ref": "#/definitions/io.k8s.apimachinery.pkg.apis.meta.v1.Status"
        }
      }
    },
    "io.k8s.apimachinery.pkg.apis.meta.v1.ListMeta": {
      "description": "ListMeta describes metadata that synthetic resources must have, including lists and various status objects. A resource may have only one of {ObjectMeta, ListMeta}.",
      "type": "object",
      "properties": {
        "continue": {
          "description": "continue may be set if the user set a limit on the number of items returned, and indicates that the server has more data available. The value is opaque and may be used to issue another request to the endpoint that served this list to retrieve the next set of available objects. Continuing a consistent list may not be possible if the server configuration has changed or more than a few minutes have passed. The resourceVersion field returned when using this continue value will be identical to the value in the first response, unless you have received this token from an error message.",
          "type": "string"
        },
        "resourceVersion": {
          "description": "String that identifies the server's internal version of this object that can be used by clients to determine when objects have changed. Value must be treated as opaque by clients and passed unmodified back to the server. Populated by the system. Read-only. More info: https://git.k8s.io/community/contributors/devel/api-conventions.md#concurrency-control-and-consistency",
          "type": "string"
        },
        "selfLink": {
          "description": "selfLink is a URL representing this object. Populated by the system. Read-only.",
          "type": "string"
        }
      }
    },
    "io.k8s.apimachinery.pkg.apis.meta.v1.ManagedFieldsEntry": {
      "description": "ManagedFieldsEntry is a workflow-id, a FieldSet and the group version of the resource that the fieldset applies to.",
      "type": "object",
      "properties": {
        "apiVersion": {
          "description": "APIVersion defines the version of this resource that this field set applies to. The format is \"group/version\" just like the top-level APIVersion field. It is necessary to track the version of a field set because it cannot be automatically converted.",
          "type": "string"
        },
        "fields": {
          "description": "Fields identifies a set of fields.",
          "$ref": "#/definitions/io.k8s.apimachinery.pkg.apis.meta.v1.Fields"
        },
        "manager": {
          "description": "Manager is an identifier of the workflow managing these fields.",
          "type": "string"
        },
        "operation": {
          "description": "Operation is the type of operation which lead to this ManagedFieldsEntry being created. The only valid values for this field are 'Apply' and 'Update'.",
          "type": "string"
        },
        "time": {
          "description": "Time is timestamp of when these fields were set. It should always be empty if Operation is 'Apply'",
          "$ref": "#/definitions/io.k8s.apimachinery.pkg.apis.meta.v1.Time"
        }
      }
    },
    "io.k8s.apimachinery.pkg.apis.meta.v1.ObjectMeta": {
      "description": "ObjectMeta is metadata that all persisted resources must have, which includes all objects users must create.",
      "type": "object",
      "properties": {
        "annotations": {
          "description": "Annotations is an unstructured key value map stored with a resource that may be set by external tools to store and retrieve arbitrary metadata. They are not queryable and should be preserved when modifying objects. More info: http://kubernetes.io/docs/user-guide/annotations",
          "type": "object",
          "additionalProperties": {
            "type": "string"
          }
        },
        "clusterName": {
          "description": "The name of the cluster which the object belongs to. This is used to distinguish resources with same name and namespace in different clusters. This field is not set anywhere right now and apiserver is going to ignore it if set in create or update request.",
          "type": "string"
        },
        "creationTimestamp": {
          "description": "CreationTimestamp is a timestamp representing the server time when this object was created. It is not guaranteed to be set in happens-before order across separate operations. Clients may not set this value. It is represented in RFC3339 form and is in UTC.\n\nPopulated by the system. Read-only. Null for lists. More info: https://git.k8s.io/community/contributors/devel/api-conventions.md#metadata",
          "$ref": "#/definitions/io.k8s.apimachinery.pkg.apis.meta.v1.Time"
        },
        "deletionGracePeriodSeconds": {
          "description": "Number of seconds allowed for this object to gracefully terminate before it will be removed from the system. Only set when deletionTimestamp is also set. May only be shortened. Read-only.",
          "type": "integer",
          "format": "int64"
        },
        "deletionTimestamp": {
          "description": "DeletionTimestamp is RFC 3339 date and time at which this resource will be deleted. This field is set by the server when a graceful deletion is requested by the user, and is not directly settable by a client. The resource is expected to be deleted (no longer visible from resource lists, and not reachable by name) after the time in this field, once the finalizers list is empty. As long as the finalizers list contains items, deletion is blocked. Once the deletionTimestamp is set, this value may not be unset or be set further into the future, although it may be shortened or the resource may be deleted prior to this time. For example, a user may request that a pod is deleted in 30 seconds. The Kubelet will react by sending a graceful termination signal to the containers in the pod. After that 30 seconds, the Kubelet will send a hard termination signal (SIGKILL) to the container and after cleanup, remove the pod from the API. In the presence of network partitions, this object may still exist after this timestamp, until an administrator or automated process can determine the resource is fully terminated. If not set, graceful deletion of the object has not been requested.\n\nPopulated by the system when a graceful deletion is requested. Read-only. More info: https://git.k8s.io/community/contributors/devel/api-conventions.md#metadata",
          "$ref": "#/definitions/io.k8s.apimachinery.pkg.apis.meta.v1.Time"
        },
        "finalizers": {
          "description": "Must be empty before the object is deleted from the registry. Each entry is an identifier for the responsible component that will remove the entry from the list. If the deletionTimestamp of the object is non-nil, entries in this list can only be removed.",
          "type": "array",
          "items": {
            "type": "string"
          },
          "x-kubernetes-patch-strategy": "merge"
        },
        "generateName": {
          "description": "GenerateName is an optional prefix, used by the server, to generate a unique name ONLY IF the Name field has not been provided. If this field is used, the name returned to the client will be different than the name passed. This value will also be combined with a unique suffix. The provided value has the same validation rules as the Name field, and may be truncated by the length of the suffix required to make the value unique on the server.\n\nIf this field is specified and the generated name exists, the server will NOT return a 409 - instead, it will either return 201 Created or 500 with Reason ServerTimeout indicating a unique name could not be found in the time allotted, and the client should retry (optionally after the time indicated in the Retry-After header).\n\nApplied only if Name is not specified. More info: https://git.k8s.io/community/contributors/devel/api-conventions.md#idempotency",
          "type": "string"
        },
        "generation": {
          "description": "A sequence number representing a specific generation of the desired state. Populated by the system. Read-only.",
          "type": "integer",
          "format": "int64"
        },
        "initializers": {
          "description": "An initializer is a controller which enforces some system invariant at object creation time. This field is a list of initializers that have not yet acted on this object. If nil or empty, this object has been completely initialized. Otherwise, the object is considered uninitialized and is hidden (in list/watch and get calls) from clients that haven't explicitly asked to observe uninitialized objects.\n\nWhen an object is created, the system will populate this list with the current set of initializers. Only privileged users may set or modify this list. Once it is empty, it may not be modified further by any user.\n\nDEPRECATED - initializers are an alpha field and will be removed in v1.15.",
          "$ref": "#/definitions/io.k8s.apimachinery.pkg.apis.meta.v1.Initializers"
        },
        "labels": {
          "description": "Map of string keys and values that can be used to organize and categorize (scope and select) objects. May match selectors of replication controllers and services. More info: http://kubernetes.io/docs/user-guide/labels",
          "type": "object",
          "additionalProperties": {
            "type": "string"
          }
        },
        "managedFields": {
          "description": "ManagedFields maps workflow-id and version to the set of fields that are managed by that workflow. This is mostly for internal housekeeping, and users typically shouldn't need to set or understand this field. A workflow can be the user's name, a controller's name, or the name of a specific apply path like \"ci-cd\". The set of fields is always in the version that the workflow used when modifying the object.\n\nThis field is alpha and can be changed or removed without notice.",
          "type": "array",
          "items": {
            "$ref": "#/definitions/io.k8s.apimachinery.pkg.apis.meta.v1.ManagedFieldsEntry"
          }
        },
        "name": {
          "description": "Name must be unique within a namespace. Is required when creating resources, although some resources may allow a client to request the generation of an appropriate name automatically. Name is primarily intended for creation idempotence and configuration definition. Cannot be updated. More info: http://kubernetes.io/docs/user-guide/identifiers#names",
          "type": "string"
        },
        "namespace": {
          "description": "Namespace defines the space within each name must be unique. An empty namespace is equivalent to the \"default\" namespace, but \"default\" is the canonical representation. Not all objects are required to be scoped to a namespace - the value of this field for those objects will be empty.\n\nMust be a DNS_LABEL. Cannot be updated. More info: http://kubernetes.io/docs/user-guide/namespaces",
          "type": "string"
        },
        "ownerReferences": {
          "description": "List of objects depended by this object. If ALL objects in the list have been deleted, this object will be garbage collected. If this object is managed by a controller, then an entry in this list will point to this controller, with the controller field set to true. There cannot be more than one managing controller.",
          "type": "array",
          "items": {
            "$ref": "#/definitions/io.k8s.apimachinery.pkg.apis.meta.v1.OwnerReference"
          },
          "x-kubernetes-patch-merge-key": "uid",
          "x-kubernetes-patch-strategy": "merge"
        },
        "resourceVersion": {
          "description": "An opaque value that represents the internal version of this object that can be used by clients to determine when objects have changed. May be used for optimistic concurrency, change detection, and the watch operation on a resource or set of resources. Clients must treat these values as opaque and passed unmodified back to the server. They may only be valid for a particular resource or set of resources.\n\nPopulated by the system. Read-only. Value must be treated as opaque by clients and . More info: https://git.k8s.io/community/contributors/devel/api-conventions.md#concurrency-control-and-consistency",
          "type": "string"
        },
        "selfLink": {
          "description": "SelfLink is a URL representing this object. Populated by the system. Read-only.",
          "type": "string"
        },
        "uid": {
          "description": "UID is the unique in time and space value for this object. It is typically generated by the server on successful creation of a resource and is not allowed to change on PUT operations.\n\nPopulated by the system. Read-only. More info: http://kubernetes.io/docs/user-guide/identifiers#uids",
          "type": "string"
        }
      }
    },
    "io.k8s.apimachinery.pkg.apis.meta.v1.OwnerReference": {
      "description": "OwnerReference contains enough information to let you identify an owning object. An owning object must be in the same namespace as the dependent, or be cluster-scoped, so there is no namespace field.",
      "type": "object",
      "required": [
        "apiVersion",
        "kind",
        "name",
        "uid"
      ],
      "properties": {
        "apiVersion": {
          "description": "API version of the referent.",
          "type": "string"
        },
        "blockOwnerDeletion": {
          "description": "If true, AND if the owner has the \"foregroundDeletion\" finalizer, then the owner cannot be deleted from the key-value store until this reference is removed. Defaults to false. To set this field, a user needs \"delete\" permission of the owner, otherwise 422 (Unprocessable Entity) will be returned.",
          "type": "boolean"
        },
        "controller": {
          "description": "If true, this reference points to the managing controller.",
          "type": "boolean"
        },
        "kind": {
          "description": "Kind of the referent. More info: https://git.k8s.io/community/contributors/devel/api-conventions.md#types-kinds",
          "type": "string"
        },
        "name": {
          "description": "Name of the referent. More info: http://kubernetes.io/docs/user-guide/identifiers#names",
          "type": "string"
        },
        "uid": {
          "description": "UID of the referent. More info: http://kubernetes.io/docs/user-guide/identifiers#uids",
          "type": "string"
        }
      }
    },
    "io.k8s.apimachinery.pkg.apis.meta.v1.Patch": {
      "description": "Patch is provided to give a concrete name and type to the Kubernetes PATCH request body.",
      "type": "object"
    },
    "io.k8s.apimachinery.pkg.apis.meta.v1.Preconditions": {
      "description": "Preconditions must be fulfilled before an operation (update, delete, etc.) is carried out.",
      "type": "object",
      "properties": {
        "resourceVersion": {
          "description": "Specifies the target ResourceVersion",
          "type": "string"
        },
        "uid": {
          "description": "Specifies the target UID.",
          "type": "string"
        }
      }
    },
    "io.k8s.apimachinery.pkg.apis.meta.v1.Status": {
      "description": "Status is a return value for calls that don't return other objects.",
      "type": "object",
      "properties": {
        "apiVersion": {
          "description": "APIVersion defines the versioned schema of this representation of an object. Servers should convert recognized schemas to the latest internal value, and may reject unrecognized values. More info: https://git.k8s.io/community/contributors/devel/api-conventions.md#resources",
          "type": "string"
        },
        "code": {
          "description": "Suggested HTTP return code for this status, 0 if not set.",
          "type": "integer",
          "format": "int32"
        },
        "details": {
          "description": "Extended data associated with the reason.  Each reason may define its own extended details. This field is optional and the data returned is not guaranteed to conform to any schema except that defined by the reason type.",
          "$ref": "#/definitions/io.k8s.apimachinery.pkg.apis.meta.v1.StatusDetails"
        },
        "kind": {
          "description": "Kind is a string value representing the REST resource this object represents. Servers may infer this from the endpoint the client submits requests to. Cannot be updated. In CamelCase. More info: https://git.k8s.io/community/contributors/devel/api-conventions.md#types-kinds",
          "type": "string"
        },
        "message": {
          "description": "A human-readable description of the status of this operation.",
          "type": "string"
        },
        "metadata": {
          "description": "Standard list metadata. More info: https://git.k8s.io/community/contributors/devel/api-conventions.md#types-kinds",
          "$ref": "#/definitions/io.k8s.apimachinery.pkg.apis.meta.v1.ListMeta"
        },
        "reason": {
          "description": "A machine-readable description of why this operation is in the \"Failure\" status. If this value is empty there is no information available. A Reason clarifies an HTTP status code but does not override it.",
          "type": "string"
        },
        "status": {
          "description": "Status of the operation. One of: \"Success\" or \"Failure\". More info: https://git.k8s.io/community/contributors/devel/api-conventions.md#spec-and-status",
          "type": "string"
        }
      },
      "x-kubernetes-group-version-kind": [
        {
          "group": "",
          "kind": "Status",
          "version": "v1"
        }
      ]
    },
    "io.k8s.apimachinery.pkg.apis.meta.v1.StatusCause": {
      "description": "StatusCause provides more information about an api.Status failure, including cases when multiple errors are encountered.",
      "type": "object",
      "properties": {
        "field": {
          "description": "The field of the resource that has caused this error, as named by its JSON serialization. May include dot and postfix notation for nested attributes. Arrays are zero-indexed.  Fields may appear more than once in an array of causes due to fields having multiple errors. Optional.\n\nExamples:\n  \"name\" - the field \"name\" on the current resource\n  \"items[0].name\" - the field \"name\" on the first array entry in \"items\"",
          "type": "string"
        },
        "message": {
          "description": "A human-readable description of the cause of the error.  This field may be presented as-is to a reader.",
          "type": "string"
        },
        "reason": {
          "description": "A machine-readable description of the cause of the error. If this value is empty there is no information available.",
          "type": "string"
        }
      }
    },
    "io.k8s.apimachinery.pkg.apis.meta.v1.StatusDetails": {
      "description": "StatusDetails is a set of additional properties that MAY be set by the server to provide additional information about a response. The Reason field of a Status object defines what attributes will be set. Clients must ignore fields that do not match the defined type of each attribute, and should assume that any attribute may be empty, invalid, or under defined.",
      "type": "object",
      "properties": {
        "causes": {
          "description": "The Causes array includes more details associated with the StatusReason failure. Not all StatusReasons may provide detailed causes.",
          "type": "array",
          "items": {
            "$ref": "#/definitions/io.k8s.apimachinery.pkg.apis.meta.v1.StatusCause"
          }
        },
        "group": {
          "description": "The group attribute of the resource associated with the status StatusReason.",
          "type": "string"
        },
        "kind": {
          "description": "The kind attribute of the resource associated with the status StatusReason. On some operations may differ from the requested resource Kind. More info: https://git.k8s.io/community/contributors/devel/api-conventions.md#types-kinds",
          "type": "string"
        },
        "name": {
          "description": "The name attribute of the resource associated with the status StatusReason (when there is a single name which can be described).",
          "type": "string"
        },
        "retryAfterSeconds": {
          "description": "If specified, the time in seconds before the operation should be retried. Some errors may indicate the client must take an alternate action - for those errors this field may indicate how long to wait before taking the alternate action.",
          "type": "integer",
          "format": "int32"
        },
        "uid": {
          "description": "UID of the resource. (when there is a single resource which can be described). More info: http://kubernetes.io/docs/user-guide/identifiers#uids",
          "type": "string"
        }
      }
    },
    "io.k8s.apimachinery.pkg.apis.meta.v1.Time": {
      "description": "Time is a wrapper around time.Time which supports correct marshaling to YAML and JSON.  Wrappers are provided for many of the factory methods that the time package offers.",
      "type": "string",
      "format": "date-time"
    },
    "kpack.build.v1alpha1.Build": {
      "type": "object",
      "required": [
        "spec"
      ],
      "properties": {
        "apiVersion": {
          "description": "APIVersion defines the versioned schema of this representation of an object. Servers should convert recognized schemas to the latest internal value, and may reject unrecognized values. More info: https://git.k8s.io/community/contributors/devel/sig-architecture/api-conventions.md#resources",
          "type": "string"
        },
        "kind": {
          "description": "Kind is a string value representing the REST resource this object represents. Servers may infer this from the endpoint the client submits requests to. Cannot be updated. In CamelCase. More info: https://git.k8s.io/community/contributors/devel/sig-architecture/api-conventions.md#types-kinds",
          "type": "string"
        },
        "metadata": {
          "$ref": "#/definitions/io.k8s.apimachinery.pkg.apis.meta.v1.ObjectMeta"
        },
        "spec": {
          "$ref": "#/definitions/kpack.build.v1alpha1.BuildSpec"
        },
        "status": {
          "$ref": "#/definitions/kpack.build.v1alpha1.BuildStatus"
        }
      }
    },
    "kpack.build.v1alpha1.BuildList": {
      "type": "object",
      "required": [
        "metadata",
        "items"
      ],
      "properties": {
        "apiVersion": {
          "description": "APIVersion defines the versioned schema of this representation of an object. Servers should convert recognized schemas to the latest internal value, and may reject unrecognized values. More info: https://git.k8s.io/community/contributors/devel/sig-architecture/api-conventions.md#resources",
          "type": "string"
        },
        "items": {
          "type": "array",
          "items": {
            "$ref": "#/definitions/kpack.build.v1alpha1.Build"
          }
        },
        "kind": {
          "description": "Kind is a string value representing the REST resource this object represents. Servers may infer this from the endpoint the client submits requests to. Cannot be updated. In CamelCase. More info: https://git.k8s.io/community/contributors/devel/sig-architecture/api-conventions.md#types-kinds",
          "type": "string"
        },
        "metadata": {
          "$ref": "#/definitions/io.k8s.apimachinery.pkg.apis.meta.v1.ListMeta"
        }
      }
    },
    "kpack.build.v1alpha1.BuildSpec": {
      "type": "object",
      "required": [
        "source"
      ],
      "properties": {
        "bindings": {
          "type": "array",
          "items": {
            "$ref": "#/definitions/kpack.core.v1alpha1.Binding"
          },
          "x-kubernetes-list-type": ""
        },
        "builder": {
          "$ref": "#/definitions/kpack.core.v1alpha1.BuildBuilderSpec"
        },
        "cacheName": {
          "type": "string"
        },
        "env": {
          "type": "array",
          "items": {
            "$ref": "#/definitions/io.k8s.api.core.v1.EnvVar"
          },
          "x-kubernetes-list-type": ""
        },
        "lastBuild": {
          "$ref": "#/definitions/kpack.build.v1alpha1.LastBuild"
        },
        "notary": {
          "$ref": "#/definitions/kpack.core.v1alpha1.NotaryConfig"
        },
        "resources": {
          "$ref": "#/definitions/io.k8s.api.core.v1.ResourceRequirements"
        },
        "serviceAccount": {
          "type": "string"
        },
        "source": {
          "$ref": "#/definitions/kpack.core.v1alpha1.SourceConfig"
        },
        "tags": {
          "type": "array",
          "items": {
            "type": "string"
          },
          "x-kubernetes-list-type": ""
        }
      }
    },
    "kpack.build.v1alpha1.BuildStatus": {
      "type": "object",
      "properties": {
        "buildMetadata": {
          "type": "array",
          "items": {
            "$ref": "#/definitions/kpack.core.v1alpha1.BuildpackMetadata"
          }
        },
        "conditions": {
          "description": "Conditions the latest available observations of a resource's current state.",
          "type": "array",
          "items": {
            "$ref": "#/definitions/kpack.core.v1alpha1.Condition"
          },
          "x-kubernetes-patch-merge-key": "type",
          "x-kubernetes-patch-strategy": "merge"
        },
        "latestImage": {
          "type": "string"
        },
        "observedGeneration": {
          "description": "ObservedGeneration is the 'Generation' of the Service that was last processed by the controller.",
          "type": "integer",
          "format": "int64"
        },
        "podName": {
          "type": "string"
        },
        "stack": {
          "$ref": "#/definitions/kpack.core.v1alpha1.BuildStack"
        },
        "stepStates": {
          "type": "array",
          "items": {
            "$ref": "#/definitions/io.k8s.api.core.v1.ContainerState"
          },
          "x-kubernetes-list-type": ""
        },
        "stepsCompleted": {
          "type": "array",
          "items": {
            "type": "string"
          },
          "x-kubernetes-list-type": ""
        }
      }
    },
    "kpack.build.v1alpha1.Builder": {
      "type": "object",
      "required": [
        "spec",
        "status"
      ],
      "properties": {
        "apiVersion": {
          "description": "APIVersion defines the versioned schema of this representation of an object. Servers should convert recognized schemas to the latest internal value, and may reject unrecognized values. More info: https://git.k8s.io/community/contributors/devel/sig-architecture/api-conventions.md#resources",
          "type": "string"
        },
        "kind": {
          "description": "Kind is a string value representing the REST resource this object represents. Servers may infer this from the endpoint the client submits requests to. Cannot be updated. In CamelCase. More info: https://git.k8s.io/community/contributors/devel/sig-architecture/api-conventions.md#types-kinds",
          "type": "string"
        },
        "metadata": {
          "$ref": "#/definitions/io.k8s.apimachinery.pkg.apis.meta.v1.ObjectMeta"
        },
        "spec": {
          "$ref": "#/definitions/kpack.build.v1alpha1.NamespacedBuilderSpec"
        },
        "status": {
          "$ref": "#/definitions/kpack.build.v1alpha1.BuilderStatus"
        }
      }
    },
    "kpack.build.v1alpha1.BuilderList": {
      "type": "object",
      "required": [
        "metadata",
        "items"
      ],
      "properties": {
        "apiVersion": {
          "description": "APIVersion defines the versioned schema of this representation of an object. Servers should convert recognized schemas to the latest internal value, and may reject unrecognized values. More info: https://git.k8s.io/community/contributors/devel/sig-architecture/api-conventions.md#resources",
          "type": "string"
        },
        "items": {
          "type": "array",
          "items": {
            "$ref": "#/definitions/kpack.build.v1alpha1.Builder"
          }
        },
        "kind": {
          "description": "Kind is a string value representing the REST resource this object represents. Servers may infer this from the endpoint the client submits requests to. Cannot be updated. In CamelCase. More info: https://git.k8s.io/community/contributors/devel/sig-architecture/api-conventions.md#types-kinds",
          "type": "string"
        },
        "metadata": {
          "$ref": "#/definitions/io.k8s.apimachinery.pkg.apis.meta.v1.ListMeta"
        }
      }
    },
    "kpack.build.v1alpha1.BuilderSpec": {
      "type": "object",
      "properties": {
        "order": {
          "type": "array",
          "items": {
            "$ref": "#/definitions/kpack.core.v1alpha1.OrderEntry"
          },
          "x-kubernetes-list-type": ""
        },
        "stack": {
          "$ref": "#/definitions/io.k8s.api.core.v1.ObjectReference"
        },
        "store": {
          "$ref": "#/definitions/io.k8s.api.core.v1.ObjectReference"
        },
        "tag": {
          "type": "string"
        }
      }
    },
    "kpack.build.v1alpha1.BuilderStatus": {
      "type": "object",
      "properties": {
        "builderMetadata": {
          "type": "array",
          "items": {
            "$ref": "#/definitions/kpack.core.v1alpha1.BuildpackMetadata"
          }
        },
        "conditions": {
          "description": "Conditions the latest available observations of a resource's current state.",
          "type": "array",
          "items": {
            "$ref": "#/definitions/kpack.core.v1alpha1.Condition"
          },
          "x-kubernetes-patch-merge-key": "type",
          "x-kubernetes-patch-strategy": "merge"
        },
        "latestImage": {
          "type": "string"
        },
        "observedGeneration": {
          "description": "ObservedGeneration is the 'Generation' of the Service that was last processed by the controller.",
          "type": "integer",
          "format": "int64"
        },
        "observedStackGeneration": {
          "type": "integer",
          "format": "int64"
        },
        "observedStoreGeneration": {
          "type": "integer",
          "format": "int64"
        },
        "order": {
          "type": "array",
          "items": {
            "$ref": "#/definitions/kpack.core.v1alpha1.OrderEntry"
          }
        },
        "os": {
          "type": "string"
        },
        "stack": {
          "$ref": "#/definitions/kpack.core.v1alpha1.BuildStack"
        }
      }
    },
    "kpack.build.v1alpha1.ClusterBuilder": {
      "type": "object",
      "required": [
        "spec",
        "status"
      ],
      "properties": {
        "apiVersion": {
          "description": "APIVersion defines the versioned schema of this representation of an object. Servers should convert recognized schemas to the latest internal value, and may reject unrecognized values. More info: https://git.k8s.io/community/contributors/devel/sig-architecture/api-conventions.md#resources",
          "type": "string"
        },
        "kind": {
          "description": "Kind is a string value representing the REST resource this object represents. Servers may infer this from the endpoint the client submits requests to. Cannot be updated. In CamelCase. More info: https://git.k8s.io/community/contributors/devel/sig-architecture/api-conventions.md#types-kinds",
          "type": "string"
        },
        "metadata": {
          "$ref": "#/definitions/io.k8s.apimachinery.pkg.apis.meta.v1.ObjectMeta"
        },
        "spec": {
          "$ref": "#/definitions/kpack.build.v1alpha1.ClusterBuilderSpec"
        },
        "status": {
          "$ref": "#/definitions/kpack.build.v1alpha1.BuilderStatus"
        }
      }
    },
    "kpack.build.v1alpha1.ClusterBuilderList": {
      "type": "object",
      "required": [
        "metadata",
        "items"
      ],
      "properties": {
        "apiVersion": {
          "description": "APIVersion defines the versioned schema of this representation of an object. Servers should convert recognized schemas to the latest internal value, and may reject unrecognized values. More info: https://git.k8s.io/community/contributors/devel/sig-architecture/api-conventions.md#resources",
          "type": "string"
        },
        "items": {
          "type": "array",
          "items": {
            "$ref": "#/definitions/kpack.build.v1alpha1.ClusterBuilder"
          }
        },
        "kind": {
          "description": "Kind is a string value representing the REST resource this object represents. Servers may infer this from the endpoint the client submits requests to. Cannot be updated. In CamelCase. More info: https://git.k8s.io/community/contributors/devel/sig-architecture/api-conventions.md#types-kinds",
          "type": "string"
        },
        "metadata": {
          "$ref": "#/definitions/io.k8s.apimachinery.pkg.apis.meta.v1.ListMeta"
        }
      }
    },
    "kpack.build.v1alpha1.ClusterBuilderSpec": {
      "type": "object",
      "properties": {
        "order": {
          "type": "array",
          "items": {
            "$ref": "#/definitions/kpack.core.v1alpha1.OrderEntry"
          },
          "x-kubernetes-list-type": ""
        },
        "serviceAccountRef": {
          "$ref": "#/definitions/io.k8s.api.core.v1.ObjectReference"
        },
        "stack": {
          "$ref": "#/definitions/io.k8s.api.core.v1.ObjectReference"
        },
        "store": {
          "$ref": "#/definitions/io.k8s.api.core.v1.ObjectReference"
        },
        "tag": {
          "type": "string"
        }
      }
    },
    "kpack.build.v1alpha1.ClusterStack": {
      "type": "object",
      "required": [
        "spec",
        "status"
      ],
      "properties": {
        "apiVersion": {
          "description": "APIVersion defines the versioned schema of this representation of an object. Servers should convert recognized schemas to the latest internal value, and may reject unrecognized values. More info: https://git.k8s.io/community/contributors/devel/sig-architecture/api-conventions.md#resources",
          "type": "string"
        },
        "kind": {
          "description": "Kind is a string value representing the REST resource this object represents. Servers may infer this from the endpoint the client submits requests to. Cannot be updated. In CamelCase. More info: https://git.k8s.io/community/contributors/devel/sig-architecture/api-conventions.md#types-kinds",
          "type": "string"
        },
        "metadata": {
          "$ref": "#/definitions/io.k8s.apimachinery.pkg.apis.meta.v1.ObjectMeta"
        },
        "spec": {
          "$ref": "#/definitions/kpack.build.v1alpha1.ClusterStackSpec"
        },
        "status": {
          "$ref": "#/definitions/kpack.build.v1alpha1.ClusterStackStatus"
        }
      }
    },
    "kpack.build.v1alpha1.ClusterStackList": {
      "type": "object",
      "required": [
        "metadata",
        "items"
      ],
      "properties": {
        "apiVersion": {
          "description": "APIVersion defines the versioned schema of this representation of an object. Servers should convert recognized schemas to the latest internal value, and may reject unrecognized values. More info: https://git.k8s.io/community/contributors/devel/sig-architecture/api-conventions.md#resources",
          "type": "string"
        },
        "items": {
          "type": "array",
          "items": {
            "$ref": "#/definitions/kpack.build.v1alpha1.ClusterStack"
          }
        },
        "kind": {
          "description": "Kind is a string value representing the REST resource this object represents. Servers may infer this from the endpoint the client submits requests to. Cannot be updated. In CamelCase. More info: https://git.k8s.io/community/contributors/devel/sig-architecture/api-conventions.md#types-kinds",
          "type": "string"
        },
        "metadata": {
          "$ref": "#/definitions/io.k8s.apimachinery.pkg.apis.meta.v1.ListMeta"
        }
      }
    },
    "kpack.build.v1alpha1.ClusterStackSpec": {
      "type": "object",
      "properties": {
        "buildImage": {
          "$ref": "#/definitions/kpack.build.v1alpha1.ClusterStackSpecImage"
        },
        "id": {
          "type": "string"
        },
        "runImage": {
          "$ref": "#/definitions/kpack.build.v1alpha1.ClusterStackSpecImage"
        }
      }
    },
    "kpack.build.v1alpha1.ClusterStackSpecImage": {
      "type": "object",
      "properties": {
        "image": {
          "type": "string"
        }
      }
    },
    "kpack.build.v1alpha1.ClusterStackStatus": {
      "type": "object",
      "properties": {
        "buildImage": {
          "$ref": "#/definitions/kpack.build.v1alpha1.ClusterStackStatusImage"
        },
        "conditions": {
          "description": "Conditions the latest available observations of a resource's current state.",
          "type": "array",
          "items": {
            "$ref": "#/definitions/kpack.core.v1alpha1.Condition"
          },
          "x-kubernetes-patch-merge-key": "type",
          "x-kubernetes-patch-strategy": "merge"
        },
        "groupId": {
          "type": "integer",
          "format": "int32"
        },
        "id": {
          "type": "string"
        },
        "mixins": {
          "type": "array",
          "items": {
            "type": "string"
          },
          "x-kubernetes-list-type": ""
        },
        "observedGeneration": {
          "description": "ObservedGeneration is the 'Generation' of the Service that was last processed by the controller.",
          "type": "integer",
          "format": "int64"
        },
        "runImage": {
          "$ref": "#/definitions/kpack.build.v1alpha1.ClusterStackStatusImage"
        },
        "userId": {
          "type": "integer",
          "format": "int32"
        }
      }
    },
    "kpack.build.v1alpha1.ClusterStackStatusImage": {
      "type": "object",
      "properties": {
        "image": {
          "type": "string"
        },
        "latestImage": {
          "type": "string"
        }
      }
    },
    "kpack.build.v1alpha1.ClusterStore": {
      "type": "object",
      "required": [
        "spec",
        "status"
      ],
      "properties": {
        "apiVersion": {
          "description": "APIVersion defines the versioned schema of this representation of an object. Servers should convert recognized schemas to the latest internal value, and may reject unrecognized values. More info: https://git.k8s.io/community/contributors/devel/sig-architecture/api-conventions.md#resources",
          "type": "string"
        },
        "kind": {
          "description": "Kind is a string value representing the REST resource this object represents. Servers may infer this from the endpoint the client submits requests to. Cannot be updated. In CamelCase. More info: https://git.k8s.io/community/contributors/devel/sig-architecture/api-conventions.md#types-kinds",
          "type": "string"
        },
        "metadata": {
          "$ref": "#/definitions/io.k8s.apimachinery.pkg.apis.meta.v1.ObjectMeta"
        },
        "spec": {
          "$ref": "#/definitions/kpack.build.v1alpha1.ClusterStoreSpec"
        },
        "status": {
          "$ref": "#/definitions/kpack.build.v1alpha1.ClusterStoreStatus"
        }
      }
    },
    "kpack.build.v1alpha1.ClusterStoreList": {
      "type": "object",
      "required": [
        "metadata",
        "items"
      ],
      "properties": {
        "apiVersion": {
          "description": "APIVersion defines the versioned schema of this representation of an object. Servers should convert recognized schemas to the latest internal value, and may reject unrecognized values. More info: https://git.k8s.io/community/contributors/devel/sig-architecture/api-conventions.md#resources",
          "type": "string"
        },
        "items": {
          "type": "array",
          "items": {
            "$ref": "#/definitions/kpack.build.v1alpha1.ClusterStore"
          }
        },
        "kind": {
          "description": "Kind is a string value representing the REST resource this object represents. Servers may infer this from the endpoint the client submits requests to. Cannot be updated. In CamelCase. More info: https://git.k8s.io/community/contributors/devel/sig-architecture/api-conventions.md#types-kinds",
          "type": "string"
        },
        "metadata": {
          "$ref": "#/definitions/io.k8s.apimachinery.pkg.apis.meta.v1.ListMeta"
        }
      }
    },
    "kpack.build.v1alpha1.ClusterStoreSpec": {
      "type": "object",
      "properties": {
        "sources": {
          "type": "array",
          "items": {
            "$ref": "#/definitions/kpack.core.v1alpha1.StoreImage"
          },
          "x-kubernetes-list-type": ""
        }
      }
    },
    "kpack.build.v1alpha1.ClusterStoreStatus": {
      "type": "object",
      "properties": {
        "buildpacks": {
          "type": "array",
          "items": {
            "$ref": "#/definitions/kpack.core.v1alpha1.StoreBuildpack"
          },
          "x-kubernetes-list-type": ""
        },
        "conditions": {
          "description": "Conditions the latest available observations of a resource's current state.",
          "type": "array",
          "items": {
            "$ref": "#/definitions/kpack.core.v1alpha1.Condition"
          },
          "x-kubernetes-patch-merge-key": "type",
          "x-kubernetes-patch-strategy": "merge"
        },
        "observedGeneration": {
          "description": "ObservedGeneration is the 'Generation' of the Service that was last processed by the controller.",
          "type": "integer",
          "format": "int64"
        }
      }
    },
    "kpack.build.v1alpha1.Image": {
      "type": "object",
      "required": [
        "spec"
      ],
      "properties": {
        "apiVersion": {
          "description": "APIVersion defines the versioned schema of this representation of an object. Servers should convert recognized schemas to the latest internal value, and may reject unrecognized values. More info: https://git.k8s.io/community/contributors/devel/sig-architecture/api-conventions.md#resources",
          "type": "string"
        },
        "kind": {
          "description": "Kind is a string value representing the REST resource this object represents. Servers may infer this from the endpoint the client submits requests to. Cannot be updated. In CamelCase. More info: https://git.k8s.io/community/contributors/devel/sig-architecture/api-conventions.md#types-kinds",
          "type": "string"
        },
        "metadata": {
          "$ref": "#/definitions/io.k8s.apimachinery.pkg.apis.meta.v1.ObjectMeta"
        },
        "spec": {
          "$ref": "#/definitions/kpack.build.v1alpha1.ImageSpec"
        },
        "status": {
          "$ref": "#/definitions/kpack.build.v1alpha1.ImageStatus"
        }
      }
    },
    "kpack.build.v1alpha1.ImageList": {
      "type": "object",
      "required": [
        "metadata",
        "items"
      ],
      "properties": {
        "apiVersion": {
          "description": "APIVersion defines the versioned schema of this representation of an object. Servers should convert recognized schemas to the latest internal value, and may reject unrecognized values. More info: https://git.k8s.io/community/contributors/devel/sig-architecture/api-conventions.md#resources",
          "type": "string"
        },
        "items": {
          "type": "array",
          "items": {
            "$ref": "#/definitions/kpack.build.v1alpha1.Image"
          }
        },
        "kind": {
          "description": "Kind is a string value representing the REST resource this object represents. Servers may infer this from the endpoint the client submits requests to. Cannot be updated. In CamelCase. More info: https://git.k8s.io/community/contributors/devel/sig-architecture/api-conventions.md#types-kinds",
          "type": "string"
        },
        "metadata": {
          "$ref": "#/definitions/io.k8s.apimachinery.pkg.apis.meta.v1.ListMeta"
        }
      }
    },
    "kpack.build.v1alpha1.ImageSpec": {
      "type": "object",
      "required": [
        "tag",
        "source"
      ],
      "properties": {
        "build": {
          "$ref": "#/definitions/kpack.core.v1alpha1.ImageBuild"
        },
        "builder": {
          "$ref": "#/definitions/io.k8s.api.core.v1.ObjectReference"
        },
        "cacheSize": {
          "$ref": "#/definitions/io.k8s.apimachinery.pkg.api.resource.Quantity"
        },
        "failedBuildHistoryLimit": {
          "type": "integer",
          "format": "int64"
        },
        "imageTaggingStrategy": {
          "type": "string"
        },
        "notary": {
          "$ref": "#/definitions/kpack.core.v1alpha1.NotaryConfig"
        },
        "serviceAccount": {
          "type": "string"
        },
        "source": {
          "$ref": "#/definitions/kpack.core.v1alpha1.SourceConfig"
        },
        "successBuildHistoryLimit": {
          "type": "integer",
          "format": "int64"
        },
        "tag": {
          "type": "string"
        }
      }
    },
    "kpack.build.v1alpha1.ImageStatus": {
      "type": "object",
      "properties": {
        "buildCacheName": {
          "type": "string"
        },
        "buildCounter": {
          "type": "integer",
          "format": "int64"
        },
        "conditions": {
          "description": "Conditions the latest available observations of a resource's current state.",
          "type": "array",
          "items": {
            "$ref": "#/definitions/kpack.core.v1alpha1.Condition"
          },
          "x-kubernetes-patch-merge-key": "type",
          "x-kubernetes-patch-strategy": "merge"
        },
        "latestBuildImageGeneration": {
          "type": "integer",
          "format": "int64"
        },
        "latestBuildReason": {
          "type": "string"
        },
        "latestBuildRef": {
          "type": "string"
        },
        "latestImage": {
          "type": "string"
        },
        "latestStack": {
          "type": "string"
        },
        "observedGeneration": {
          "description": "ObservedGeneration is the 'Generation' of the Service that was last processed by the controller.",
          "type": "integer",
          "format": "int64"
        }
      }
    },
    "kpack.build.v1alpha1.LastBuild": {
      "type": "object",
      "properties": {
        "image": {
          "type": "string"
        },
        "stackId": {
          "type": "string"
        }
      }
    },
    "kpack.build.v1alpha1.NamespacedBuilderSpec": {
      "type": "object",
      "properties": {
        "order": {
          "type": "array",
          "items": {
            "$ref": "#/definitions/kpack.core.v1alpha1.OrderEntry"
          },
          "x-kubernetes-list-type": ""
        },
        "serviceAccount": {
          "type": "string"
        },
        "stack": {
          "$ref": "#/definitions/io.k8s.api.core.v1.ObjectReference"
        },
        "store": {
          "$ref": "#/definitions/io.k8s.api.core.v1.ObjectReference"
        },
        "tag": {
          "type": "string"
        }
      }
    },
    "kpack.build.v1alpha1.ResolvedClusterStack": {
      "type": "object",
      "properties": {
        "buildImage": {
          "$ref": "#/definitions/kpack.build.v1alpha1.ClusterStackStatusImage"
        },
        "groupId": {
          "type": "integer",
          "format": "int32"
        },
        "id": {
          "type": "string"
        },
        "mixins": {
          "type": "array",
          "items": {
            "type": "string"
          },
          "x-kubernetes-list-type": ""
        },
        "runImage": {
          "$ref": "#/definitions/kpack.build.v1alpha1.ClusterStackStatusImage"
        },
        "userId": {
          "type": "integer",
          "format": "int32"
        }
      }
    },
    "kpack.build.v1alpha1.SourceResolver": {
      "type": "object",
      "required": [
        "spec"
      ],
      "properties": {
        "apiVersion": {
          "description": "APIVersion defines the versioned schema of this representation of an object. Servers should convert recognized schemas to the latest internal value, and may reject unrecognized values. More info: https://git.k8s.io/community/contributors/devel/sig-architecture/api-conventions.md#resources",
          "type": "string"
        },
        "kind": {
          "description": "Kind is a string value representing the REST resource this object represents. Servers may infer this from the endpoint the client submits requests to. Cannot be updated. In CamelCase. More info: https://git.k8s.io/community/contributors/devel/sig-architecture/api-conventions.md#types-kinds",
          "type": "string"
        },
        "metadata": {
          "$ref": "#/definitions/io.k8s.apimachinery.pkg.apis.meta.v1.ObjectMeta"
        },
        "spec": {
          "$ref": "#/definitions/kpack.build.v1alpha1.SourceResolverSpec"
        },
        "status": {
          "$ref": "#/definitions/kpack.build.v1alpha1.SourceResolverStatus"
        }
      }
    },
    "kpack.build.v1alpha1.SourceResolverList": {
      "type": "object",
      "required": [
        "metadata",
        "items"
      ],
      "properties": {
        "apiVersion": {
          "description": "APIVersion defines the versioned schema of this representation of an object. Servers should convert recognized schemas to the latest internal value, and may reject unrecognized values. More info: https://git.k8s.io/community/contributors/devel/sig-architecture/api-conventions.md#resources",
          "type": "string"
        },
        "items": {
          "type": "array",
          "items": {
            "$ref": "#/definitions/kpack.build.v1alpha1.SourceResolver"
          }
        },
        "kind": {
          "description": "Kind is a string value representing the REST resource this object represents. Servers may infer this from the endpoint the client submits requests to. Cannot be updated. In CamelCase. More info: https://git.k8s.io/community/contributors/devel/sig-architecture/api-conventions.md#types-kinds",
          "type": "string"
        },
        "metadata": {
          "$ref": "#/definitions/io.k8s.apimachinery.pkg.apis.meta.v1.ListMeta"
        }
      }
    },
    "kpack.build.v1alpha1.SourceResolverSpec": {
      "type": "object",
      "required": [
        "source"
      ],
      "properties": {
        "serviceAccount": {
          "type": "string"
        },
        "source": {
          "$ref": "#/definitions/kpack.core.v1alpha1.SourceConfig"
        }
      }
    },
    "kpack.build.v1alpha1.SourceResolverStatus": {
      "type": "object",
      "properties": {
        "conditions": {
          "description": "Conditions the latest available observations of a resource's current state.",
          "type": "array",
          "items": {
            "$ref": "#/definitions/kpack.core.v1alpha1.Condition"
          },
          "x-kubernetes-patch-merge-key": "type",
          "x-kubernetes-patch-strategy": "merge"
        },
        "observedGeneration": {
          "description": "ObservedGeneration is the 'Generation' of the Service that was last processed by the controller.",
          "type": "integer",
          "format": "int64"
        },
        "source": {
          "$ref": "#/definitions/kpack.core.v1alpha1.ResolvedSourceConfig"
        }
      }
    },
    "kpack.build.v1alpha2.Binding": {
      "type": "object",
      "properties": {
        "metadataRef": {
          "$ref": "#/definitions/io.k8s.api.core.v1.LocalObjectReference"
        },
        "name": {
          "type": "string"
        },
        "secretRef": {
          "$ref": "#/definitions/io.k8s.api.core.v1.LocalObjectReference"
        }
      }
    },
    "kpack.build.v1alpha2.Build": {
      "type": "object",
      "required": [
        "spec"
      ],
      "properties": {
        "apiVersion": {
          "description": "APIVersion defines the versioned schema of this representation of an object. Servers should convert recognized schemas to the latest internal value, and may reject unrecognized values. More info: https://git.k8s.io/community/contributors/devel/sig-architecture/api-conventions.md#resources",
          "type": "string"
        },
        "kind": {
          "description": "Kind is a string value representing the REST resource this object represents. Servers may infer this from the endpoint the client submits requests to. Cannot be updated. In CamelCase. More info: https://git.k8s.io/community/contributors/devel/sig-architecture/api-conventions.md#types-kinds",
          "type": "string"
        },
        "metadata": {
          "$ref": "#/definitions/io.k8s.apimachinery.pkg.apis.meta.v1.ObjectMeta"
        },
        "spec": {
          "$ref": "#/definitions/kpack.build.v1alpha2.BuildSpec"
        },
        "status": {
          "$ref": "#/definitions/kpack.build.v1alpha2.BuildStatus"
        }
      }
    },
    "kpack.build.v1alpha2.BuildCache": {
      "type": "object",
      "properties": {
        "image": {
          "type": "string"
        }
      }
    },
    "kpack.build.v1alpha2.BuildCacheConfig": {
      "type": "object",
      "properties": {
        "registry": {
          "$ref": "#/definitions/kpack.build.v1alpha2.RegistryCache"
        },
        "volume": {
          "$ref": "#/definitions/kpack.build.v1alpha2.BuildPersistentVolumeCache"
        }
      }
    },
    "kpack.build.v1alpha2.BuildList": {
      "type": "object",
      "required": [
        "metadata",
        "items"
      ],
      "properties": {
        "apiVersion": {
          "description": "APIVersion defines the versioned schema of this representation of an object. Servers should convert recognized schemas to the latest internal value, and may reject unrecognized values. More info: https://git.k8s.io/community/contributors/devel/sig-architecture/api-conventions.md#resources",
          "type": "string"
        },
        "items": {
          "type": "array",
          "items": {
            "$ref": "#/definitions/kpack.build.v1alpha2.Build"
          }
        },
        "kind": {
          "description": "Kind is a string value representing the REST resource this object represents. Servers may infer this from the endpoint the client submits requests to. Cannot be updated. In CamelCase. More info: https://git.k8s.io/community/contributors/devel/sig-architecture/api-conventions.md#types-kinds",
          "type": "string"
        },
        "metadata": {
          "$ref": "#/definitions/io.k8s.apimachinery.pkg.apis.meta.v1.ListMeta"
        }
      }
    },
    "kpack.build.v1alpha2.BuildPersistentVolumeCache": {
      "type": "object",
      "properties": {
        "persistentVolumeClaimName": {
          "type": "string"
        }
      }
    },
    "kpack.build.v1alpha2.BuildSpec": {
      "type": "object",
      "required": [
        "source"
      ],
      "properties": {
        "bindings": {
          "type": "array",
          "items": {
            "$ref": "#/definitions/kpack.core.v1alpha1.Binding"
          },
          "x-kubernetes-list-type": ""
        },
        "builder": {
          "$ref": "#/definitions/kpack.core.v1alpha1.BuildBuilderSpec"
        },
        "cache": {
          "$ref": "#/definitions/kpack.build.v1alpha2.BuildCacheConfig"
        },
        "cosign": {
          "$ref": "#/definitions/kpack.build.v1alpha2.CosignConfig"
        },
        "env": {
          "type": "array",
          "items": {
            "$ref": "#/definitions/io.k8s.api.core.v1.EnvVar"
          },
          "x-kubernetes-list-type": ""
        },
        "lastBuild": {
          "$ref": "#/definitions/kpack.build.v1alpha2.LastBuild"
        },
        "notary": {
          "$ref": "#/definitions/kpack.core.v1alpha1.NotaryConfig"
        },
        "projectDescriptorPath": {
          "type": "string"
        },
        "resources": {
          "$ref": "#/definitions/io.k8s.api.core.v1.ResourceRequirements"
        },
        "serviceAccount": {
          "type": "string"
        },
        "source": {
          "$ref": "#/definitions/kpack.core.v1alpha1.SourceConfig"
        },
        "tags": {
          "type": "array",
          "items": {
            "type": "string"
          },
          "x-kubernetes-list-type": ""
        }
      }
    },
    "kpack.build.v1alpha2.BuildStack": {
      "type": "object",
      "properties": {
        "id": {
          "type": "string"
        },
        "runImage": {
          "type": "string"
        }
      }
    },
    "kpack.build.v1alpha2.BuildStatus": {
      "type": "object",
      "properties": {
        "buildMetadata": {
          "type": "array",
          "items": {
            "$ref": "#/definitions/kpack.core.v1alpha1.BuildpackMetadata"
          }
        },
        "conditions": {
          "description": "Conditions the latest available observations of a resource's current state.",
          "type": "array",
          "items": {
            "$ref": "#/definitions/kpack.core.v1alpha1.Condition"
          },
          "x-kubernetes-patch-merge-key": "type",
          "x-kubernetes-patch-strategy": "merge"
        },
        "latestCacheImage": {
          "type": "string"
        },
        "latestImage": {
          "type": "string"
        },
        "observedGeneration": {
          "description": "ObservedGeneration is the 'Generation' of the Service that was last processed by the controller.",
          "type": "integer",
          "format": "int64"
        },
        "podName": {
          "type": "string"
        },
        "stack": {
          "$ref": "#/definitions/kpack.core.v1alpha1.BuildStack"
        },
        "stepStates": {
          "type": "array",
          "items": {
            "$ref": "#/definitions/io.k8s.api.core.v1.ContainerState"
          },
          "x-kubernetes-list-type": ""
        },
        "stepsCompleted": {
          "type": "array",
          "items": {
            "type": "string"
          },
          "x-kubernetes-list-type": ""
        }
      }
    },
    "kpack.build.v1alpha2.Builder": {
      "type": "object",
      "required": [
        "spec",
        "status"
      ],
      "properties": {
        "apiVersion": {
          "description": "APIVersion defines the versioned schema of this representation of an object. Servers should convert recognized schemas to the latest internal value, and may reject unrecognized values. More info: https://git.k8s.io/community/contributors/devel/sig-architecture/api-conventions.md#resources",
          "type": "string"
        },
        "kind": {
          "description": "Kind is a string value representing the REST resource this object represents. Servers may infer this from the endpoint the client submits requests to. Cannot be updated. In CamelCase. More info: https://git.k8s.io/community/contributors/devel/sig-architecture/api-conventions.md#types-kinds",
          "type": "string"
        },
        "metadata": {
          "$ref": "#/definitions/io.k8s.apimachinery.pkg.apis.meta.v1.ObjectMeta"
        },
        "spec": {
          "$ref": "#/definitions/kpack.build.v1alpha2.NamespacedBuilderSpec"
        },
        "status": {
          "$ref": "#/definitions/kpack.build.v1alpha2.BuilderStatus"
        }
      }
    },
    "kpack.build.v1alpha2.BuilderList": {
      "type": "object",
      "required": [
        "metadata",
        "items"
      ],
      "properties": {
        "apiVersion": {
          "description": "APIVersion defines the versioned schema of this representation of an object. Servers should convert recognized schemas to the latest internal value, and may reject unrecognized values. More info: https://git.k8s.io/community/contributors/devel/sig-architecture/api-conventions.md#resources",
          "type": "string"
        },
        "items": {
          "type": "array",
          "items": {
            "$ref": "#/definitions/kpack.build.v1alpha2.Builder"
          }
        },
        "kind": {
          "description": "Kind is a string value representing the REST resource this object represents. Servers may infer this from the endpoint the client submits requests to. Cannot be updated. In CamelCase. More info: https://git.k8s.io/community/contributors/devel/sig-architecture/api-conventions.md#types-kinds",
          "type": "string"
        },
        "metadata": {
          "$ref": "#/definitions/io.k8s.apimachinery.pkg.apis.meta.v1.ListMeta"
        }
      }
    },
    "kpack.build.v1alpha2.BuilderSpec": {
      "type": "object",
      "properties": {
        "order": {
          "type": "array",
          "items": {
            "$ref": "#/definitions/kpack.core.v1alpha1.OrderEntry"
          },
          "x-kubernetes-list-type": ""
        },
        "stack": {
          "$ref": "#/definitions/io.k8s.api.core.v1.ObjectReference"
        },
        "store": {
          "$ref": "#/definitions/io.k8s.api.core.v1.ObjectReference"
        },
        "tag": {
          "type": "string"
        }
      }
    },
    "kpack.build.v1alpha2.BuilderStatus": {
      "type": "object",
      "properties": {
        "builderMetadata": {
          "type": "array",
          "items": {
            "$ref": "#/definitions/kpack.core.v1alpha1.BuildpackMetadata"
          }
        },
        "conditions": {
          "description": "Conditions the latest available observations of a resource's current state.",
          "type": "array",
          "items": {
            "$ref": "#/definitions/kpack.core.v1alpha1.Condition"
          },
          "x-kubernetes-patch-merge-key": "type",
          "x-kubernetes-patch-strategy": "merge"
        },
        "latestImage": {
          "type": "string"
        },
        "observedGeneration": {
          "description": "ObservedGeneration is the 'Generation' of the Service that was last processed by the controller.",
          "type": "integer",
          "format": "int64"
        },
        "observedStackGeneration": {
          "type": "integer",
          "format": "int64"
        },
        "observedStoreGeneration": {
          "type": "integer",
          "format": "int64"
        },
        "order": {
          "type": "array",
          "items": {
            "$ref": "#/definitions/kpack.core.v1alpha1.OrderEntry"
          }
        },
        "os": {
          "type": "string"
        },
        "stack": {
          "$ref": "#/definitions/kpack.core.v1alpha1.BuildStack"
        }
      }
    },
    "kpack.build.v1alpha2.ClusterBuilder": {
      "type": "object",
      "required": [
        "spec",
        "status"
      ],
      "properties": {
        "apiVersion": {
          "description": "APIVersion defines the versioned schema of this representation of an object. Servers should convert recognized schemas to the latest internal value, and may reject unrecognized values. More info: https://git.k8s.io/community/contributors/devel/sig-architecture/api-conventions.md#resources",
          "type": "string"
        },
        "kind": {
          "description": "Kind is a string value representing the REST resource this object represents. Servers may infer this from the endpoint the client submits requests to. Cannot be updated. In CamelCase. More info: https://git.k8s.io/community/contributors/devel/sig-architecture/api-conventions.md#types-kinds",
          "type": "string"
        },
        "metadata": {
          "$ref": "#/definitions/io.k8s.apimachinery.pkg.apis.meta.v1.ObjectMeta"
        },
        "spec": {
          "$ref": "#/definitions/kpack.build.v1alpha2.ClusterBuilderSpec"
        },
        "status": {
          "$ref": "#/definitions/kpack.build.v1alpha2.BuilderStatus"
        }
      }
    },
    "kpack.build.v1alpha2.ClusterBuilderList": {
      "type": "object",
      "required": [
        "metadata",
        "items"
      ],
      "properties": {
        "apiVersion": {
          "description": "APIVersion defines the versioned schema of this representation of an object. Servers should convert recognized schemas to the latest internal value, and may reject unrecognized values. More info: https://git.k8s.io/community/contributors/devel/sig-architecture/api-conventions.md#resources",
          "type": "string"
        },
        "items": {
          "type": "array",
          "items": {
            "$ref": "#/definitions/kpack.build.v1alpha2.ClusterBuilder"
          }
        },
        "kind": {
          "description": "Kind is a string value representing the REST resource this object represents. Servers may infer this from the endpoint the client submits requests to. Cannot be updated. In CamelCase. More info: https://git.k8s.io/community/contributors/devel/sig-architecture/api-conventions.md#types-kinds",
          "type": "string"
        },
        "metadata": {
          "$ref": "#/definitions/io.k8s.apimachinery.pkg.apis.meta.v1.ListMeta"
        }
      }
    },
    "kpack.build.v1alpha2.ClusterBuilderSpec": {
      "type": "object",
      "properties": {
        "order": {
          "type": "array",
          "items": {
            "$ref": "#/definitions/kpack.core.v1alpha1.OrderEntry"
          },
          "x-kubernetes-list-type": ""
        },
        "serviceAccountRef": {
          "$ref": "#/definitions/io.k8s.api.core.v1.ObjectReference"
        },
        "stack": {
          "$ref": "#/definitions/io.k8s.api.core.v1.ObjectReference"
        },
        "store": {
          "$ref": "#/definitions/io.k8s.api.core.v1.ObjectReference"
        },
        "tag": {
          "type": "string"
        }
      }
    },
    "kpack.build.v1alpha2.ClusterStack": {
      "type": "object",
      "required": [
        "spec",
        "status"
      ],
      "properties": {
        "apiVersion": {
          "description": "APIVersion defines the versioned schema of this representation of an object. Servers should convert recognized schemas to the latest internal value, and may reject unrecognized values. More info: https://git.k8s.io/community/contributors/devel/sig-architecture/api-conventions.md#resources",
          "type": "string"
        },
        "kind": {
          "description": "Kind is a string value representing the REST resource this object represents. Servers may infer this from the endpoint the client submits requests to. Cannot be updated. In CamelCase. More info: https://git.k8s.io/community/contributors/devel/sig-architecture/api-conventions.md#types-kinds",
          "type": "string"
        },
        "metadata": {
          "$ref": "#/definitions/io.k8s.apimachinery.pkg.apis.meta.v1.ObjectMeta"
        },
        "spec": {
          "$ref": "#/definitions/kpack.build.v1alpha2.ClusterStackSpec"
        },
        "status": {
          "$ref": "#/definitions/kpack.build.v1alpha2.ClusterStackStatus"
        }
      }
    },
    "kpack.build.v1alpha2.ClusterStackList": {
      "type": "object",
      "required": [
        "metadata",
        "items"
      ],
      "properties": {
        "apiVersion": {
          "description": "APIVersion defines the versioned schema of this representation of an object. Servers should convert recognized schemas to the latest internal value, and may reject unrecognized values. More info: https://git.k8s.io/community/contributors/devel/sig-architecture/api-conventions.md#resources",
          "type": "string"
        },
        "items": {
          "type": "array",
          "items": {
            "$ref": "#/definitions/kpack.build.v1alpha2.ClusterStack"
          }
        },
        "kind": {
          "description": "Kind is a string value representing the REST resource this object represents. Servers may infer this from the endpoint the client submits requests to. Cannot be updated. In CamelCase. More info: https://git.k8s.io/community/contributors/devel/sig-architecture/api-conventions.md#types-kinds",
          "type": "string"
        },
        "metadata": {
          "$ref": "#/definitions/io.k8s.apimachinery.pkg.apis.meta.v1.ListMeta"
        }
      }
    },
    "kpack.build.v1alpha2.ClusterStackSpec": {
      "type": "object",
      "properties": {
        "buildImage": {
          "$ref": "#/definitions/kpack.build.v1alpha2.ClusterStackSpecImage"
        },
        "id": {
          "type": "string"
        },
        "runImage": {
          "$ref": "#/definitions/kpack.build.v1alpha2.ClusterStackSpecImage"
        },
        "serviceAccountRef": {
          "$ref": "#/definitions/io.k8s.api.core.v1.ObjectReference"
        }
      }
    },
    "kpack.build.v1alpha2.ClusterStackSpecImage": {
      "type": "object",
      "properties": {
        "image": {
          "type": "string"
        }
      }
    },
    "kpack.build.v1alpha2.ClusterStackStatus": {
      "type": "object",
      "properties": {
        "buildImage": {
          "$ref": "#/definitions/kpack.build.v1alpha2.ClusterStackStatusImage"
        },
        "conditions": {
          "description": "Conditions the latest available observations of a resource's current state.",
          "type": "array",
          "items": {
            "$ref": "#/definitions/kpack.core.v1alpha1.Condition"
          },
          "x-kubernetes-patch-merge-key": "type",
          "x-kubernetes-patch-strategy": "merge"
        },
        "groupId": {
          "type": "integer",
          "format": "int32"
        },
        "id": {
          "type": "string"
        },
        "mixins": {
          "type": "array",
          "items": {
            "type": "string"
          },
          "x-kubernetes-list-type": ""
        },
        "observedGeneration": {
          "description": "ObservedGeneration is the 'Generation' of the Service that was last processed by the controller.",
          "type": "integer",
          "format": "int64"
        },
        "runImage": {
          "$ref": "#/definitions/kpack.build.v1alpha2.ClusterStackStatusImage"
        },
        "userId": {
          "type": "integer",
          "format": "int32"
        }
      }
    },
    "kpack.build.v1alpha2.ClusterStackStatusImage": {
      "type": "object",
      "properties": {
        "image": {
          "type": "string"
        },
        "latestImage": {
          "type": "string"
        }
      }
    },
    "kpack.build.v1alpha2.ClusterStore": {
      "type": "object",
      "required": [
        "spec",
        "status"
      ],
      "properties": {
        "apiVersion": {
          "description": "APIVersion defines the versioned schema of this representation of an object. Servers should convert recognized schemas to the latest internal value, and may reject unrecognized values. More info: https://git.k8s.io/community/contributors/devel/sig-architecture/api-conventions.md#resources",
          "type": "string"
        },
        "kind": {
          "description": "Kind is a string value representing the REST resource this object represents. Servers may infer this from the endpoint the client submits requests to. Cannot be updated. In CamelCase. More info: https://git.k8s.io/community/contributors/devel/sig-architecture/api-conventions.md#types-kinds",
          "type": "string"
        },
        "metadata": {
          "$ref": "#/definitions/io.k8s.apimachinery.pkg.apis.meta.v1.ObjectMeta"
        },
        "spec": {
          "$ref": "#/definitions/kpack.build.v1alpha2.ClusterStoreSpec"
        },
        "status": {
          "$ref": "#/definitions/kpack.build.v1alpha2.ClusterStoreStatus"
        }
      }
    },
    "kpack.build.v1alpha2.ClusterStoreList": {
      "type": "object",
      "required": [
        "metadata",
        "items"
      ],
      "properties": {
        "apiVersion": {
          "description": "APIVersion defines the versioned schema of this representation of an object. Servers should convert recognized schemas to the latest internal value, and may reject unrecognized values. More info: https://git.k8s.io/community/contributors/devel/sig-architecture/api-conventions.md#resources",
          "type": "string"
        },
        "items": {
          "type": "array",
          "items": {
            "$ref": "#/definitions/kpack.build.v1alpha2.ClusterStore"
          }
        },
        "kind": {
          "description": "Kind is a string value representing the REST resource this object represents. Servers may infer this from the endpoint the client submits requests to. Cannot be updated. In CamelCase. More info: https://git.k8s.io/community/contributors/devel/sig-architecture/api-conventions.md#types-kinds",
          "type": "string"
        },
        "metadata": {
          "$ref": "#/definitions/io.k8s.apimachinery.pkg.apis.meta.v1.ListMeta"
        }
      }
    },
    "kpack.build.v1alpha2.ClusterStoreSpec": {
      "type": "object",
      "properties": {
        "serviceAccountRef": {
          "$ref": "#/definitions/io.k8s.api.core.v1.ObjectReference"
        },
        "sources": {
          "type": "array",
          "items": {
            "$ref": "#/definitions/kpack.core.v1alpha1.StoreImage"
          },
          "x-kubernetes-list-type": ""
        }
      }
    },
    "kpack.build.v1alpha2.ClusterStoreStatus": {
      "type": "object",
      "properties": {
        "buildpacks": {
          "type": "array",
          "items": {
            "$ref": "#/definitions/kpack.core.v1alpha1.StoreBuildpack"
          },
          "x-kubernetes-list-type": ""
        },
        "conditions": {
          "description": "Conditions the latest available observations of a resource's current state.",
          "type": "array",
          "items": {
            "$ref": "#/definitions/kpack.core.v1alpha1.Condition"
          },
          "x-kubernetes-patch-merge-key": "type",
          "x-kubernetes-patch-strategy": "merge"
        },
        "observedGeneration": {
          "description": "ObservedGeneration is the 'Generation' of the Service that was last processed by the controller.",
          "type": "integer",
          "format": "int64"
        }
      }
    },
<<<<<<< HEAD
    "kpack.build.v1alpha2.CosignAnnotation": {
      "type": "object",
      "required": [
        "name",
        "value"
      ],
      "properties": {
        "name": {
          "type": "string"
        },
        "value": {
          "type": "string"
        }
      }
    },
    "kpack.build.v1alpha2.CosignConfig": {
      "type": "object",
      "required": [
        "annotations"
      ],
      "properties": {
        "annotations": {
          "type": "array",
          "items": {
            "$ref": "#/definitions/kpack.build.v1alpha2.CosignAnnotation"
          },
          "x-kubernetes-list-type": ""
        }
      }
    },
    "kpack.build.v1alpha2.Git": {
      "type": "object",
      "required": [
        "url",
        "revision"
      ],
      "properties": {
        "revision": {
          "type": "string"
        },
        "url": {
          "type": "string"
        }
      }
    },
=======
>>>>>>> 8bc10b26
    "kpack.build.v1alpha2.Image": {
      "type": "object",
      "required": [
        "spec"
      ],
      "properties": {
        "apiVersion": {
          "description": "APIVersion defines the versioned schema of this representation of an object. Servers should convert recognized schemas to the latest internal value, and may reject unrecognized values. More info: https://git.k8s.io/community/contributors/devel/sig-architecture/api-conventions.md#resources",
          "type": "string"
        },
        "kind": {
          "description": "Kind is a string value representing the REST resource this object represents. Servers may infer this from the endpoint the client submits requests to. Cannot be updated. In CamelCase. More info: https://git.k8s.io/community/contributors/devel/sig-architecture/api-conventions.md#types-kinds",
          "type": "string"
        },
        "metadata": {
          "$ref": "#/definitions/io.k8s.apimachinery.pkg.apis.meta.v1.ObjectMeta"
        },
        "spec": {
          "$ref": "#/definitions/kpack.build.v1alpha2.ImageSpec"
        },
        "status": {
          "$ref": "#/definitions/kpack.build.v1alpha2.ImageStatus"
        }
      }
    },
    "kpack.build.v1alpha2.ImageBuilder": {
      "type": "object",
      "required": [
        "name"
      ],
      "properties": {
        "apiVersion": {
          "description": "APIVersion defines the versioned schema of this representation of an object. Servers should convert recognized schemas to the latest internal value, and may reject unrecognized values. More info: https://git.k8s.io/community/contributors/devel/sig-architecture/api-conventions.md#resources",
          "type": "string"
        },
        "kind": {
          "description": "Kind is a string value representing the REST resource this object represents. Servers may infer this from the endpoint the client submits requests to. Cannot be updated. In CamelCase. More info: https://git.k8s.io/community/contributors/devel/sig-architecture/api-conventions.md#types-kinds",
          "type": "string"
        },
        "name": {
          "type": "string"
        }
      }
    },
    "kpack.build.v1alpha2.ImageCacheConfig": {
      "type": "object",
      "properties": {
        "registry": {
          "$ref": "#/definitions/kpack.build.v1alpha2.RegistryCache"
        },
        "volume": {
          "$ref": "#/definitions/kpack.build.v1alpha2.ImagePersistentVolumeCache"
        }
      }
    },
    "kpack.build.v1alpha2.ImageList": {
      "type": "object",
      "required": [
        "metadata",
        "items"
      ],
      "properties": {
        "apiVersion": {
          "description": "APIVersion defines the versioned schema of this representation of an object. Servers should convert recognized schemas to the latest internal value, and may reject unrecognized values. More info: https://git.k8s.io/community/contributors/devel/sig-architecture/api-conventions.md#resources",
          "type": "string"
        },
        "items": {
          "type": "array",
          "items": {
            "$ref": "#/definitions/kpack.build.v1alpha2.Image"
          }
        },
        "kind": {
          "description": "Kind is a string value representing the REST resource this object represents. Servers may infer this from the endpoint the client submits requests to. Cannot be updated. In CamelCase. More info: https://git.k8s.io/community/contributors/devel/sig-architecture/api-conventions.md#types-kinds",
          "type": "string"
        },
        "metadata": {
          "$ref": "#/definitions/io.k8s.apimachinery.pkg.apis.meta.v1.ListMeta"
        }
      }
    },
    "kpack.build.v1alpha2.ImagePersistentVolumeCache": {
      "type": "object",
      "properties": {
        "size": {
          "$ref": "#/definitions/io.k8s.apimachinery.pkg.api.resource.Quantity"
        }
      }
    },
    "kpack.build.v1alpha2.ImageSpec": {
      "type": "object",
      "required": [
        "tag",
        "source"
      ],
      "properties": {
        "build": {
          "$ref": "#/definitions/kpack.core.v1alpha1.ImageBuild"
        },
        "builder": {
          "$ref": "#/definitions/io.k8s.api.core.v1.ObjectReference"
        },
        "cache": {
          "$ref": "#/definitions/kpack.build.v1alpha2.ImageCacheConfig"
        },
        "cosign": {
          "$ref": "#/definitions/kpack.build.v1alpha2.CosignConfig"
        },
        "failedBuildHistoryLimit": {
          "type": "integer",
          "format": "int64"
        },
        "imageTaggingStrategy": {
          "type": "string"
        },
        "notary": {
          "$ref": "#/definitions/kpack.core.v1alpha1.NotaryConfig"
        },
        "projectDescriptorPath": {
          "type": "string"
        },
        "serviceAccount": {
          "type": "string"
        },
        "source": {
          "$ref": "#/definitions/kpack.core.v1alpha1.SourceConfig"
        },
        "successBuildHistoryLimit": {
          "type": "integer",
          "format": "int64"
        },
        "tag": {
          "type": "string"
        }
      }
    },
    "kpack.build.v1alpha2.ImageStatus": {
      "type": "object",
      "properties": {
        "buildCacheName": {
          "type": "string"
        },
        "buildCounter": {
          "type": "integer",
          "format": "int64"
        },
        "conditions": {
          "description": "Conditions the latest available observations of a resource's current state.",
          "type": "array",
          "items": {
            "$ref": "#/definitions/kpack.core.v1alpha1.Condition"
          },
          "x-kubernetes-patch-merge-key": "type",
          "x-kubernetes-patch-strategy": "merge"
        },
        "latestBuildImageGeneration": {
          "type": "integer",
          "format": "int64"
        },
        "latestBuildReason": {
          "type": "string"
        },
        "latestBuildRef": {
          "type": "string"
        },
        "latestImage": {
          "type": "string"
        },
        "latestStack": {
          "type": "string"
        },
        "observedGeneration": {
          "description": "ObservedGeneration is the 'Generation' of the Service that was last processed by the controller.",
          "type": "integer",
          "format": "int64"
        }
      }
    },
    "kpack.build.v1alpha2.LastBuild": {
      "type": "object",
      "properties": {
        "cache": {
          "$ref": "#/definitions/kpack.build.v1alpha2.BuildCache"
        },
        "image": {
          "type": "string"
        },
        "stackId": {
          "type": "string"
        }
      }
    },
    "kpack.build.v1alpha2.NamespacedBuilderSpec": {
      "type": "object",
      "properties": {
        "order": {
          "type": "array",
          "items": {
            "$ref": "#/definitions/kpack.core.v1alpha1.OrderEntry"
          },
          "x-kubernetes-list-type": ""
        },
        "serviceAccount": {
          "type": "string"
        },
        "stack": {
          "$ref": "#/definitions/io.k8s.api.core.v1.ObjectReference"
        },
        "store": {
          "$ref": "#/definitions/io.k8s.api.core.v1.ObjectReference"
        },
        "tag": {
          "type": "string"
        }
      }
    },
    "kpack.build.v1alpha2.RegistryCache": {
      "type": "object",
      "required": [
        "tag"
      ],
      "properties": {
        "tag": {
          "type": "string"
        }
      }
    },
    "kpack.build.v1alpha2.ResolvedClusterStack": {
      "type": "object",
      "properties": {
        "buildImage": {
          "$ref": "#/definitions/kpack.build.v1alpha2.ClusterStackStatusImage"
        },
        "groupId": {
          "type": "integer",
          "format": "int32"
        },
        "id": {
          "type": "string"
        },
        "mixins": {
          "type": "array",
          "items": {
            "type": "string"
          },
          "x-kubernetes-list-type": ""
        },
        "runImage": {
          "$ref": "#/definitions/kpack.build.v1alpha2.ClusterStackStatusImage"
        },
        "userId": {
          "type": "integer",
          "format": "int32"
        }
      }
    },
    "kpack.build.v1alpha2.SourceResolver": {
      "type": "object",
      "required": [
        "spec"
      ],
      "properties": {
        "apiVersion": {
          "description": "APIVersion defines the versioned schema of this representation of an object. Servers should convert recognized schemas to the latest internal value, and may reject unrecognized values. More info: https://git.k8s.io/community/contributors/devel/sig-architecture/api-conventions.md#resources",
          "type": "string"
        },
        "kind": {
          "description": "Kind is a string value representing the REST resource this object represents. Servers may infer this from the endpoint the client submits requests to. Cannot be updated. In CamelCase. More info: https://git.k8s.io/community/contributors/devel/sig-architecture/api-conventions.md#types-kinds",
          "type": "string"
        },
        "metadata": {
          "$ref": "#/definitions/io.k8s.apimachinery.pkg.apis.meta.v1.ObjectMeta"
        },
        "spec": {
          "$ref": "#/definitions/kpack.build.v1alpha2.SourceResolverSpec"
        },
        "status": {
          "$ref": "#/definitions/kpack.build.v1alpha2.SourceResolverStatus"
        }
      }
    },
    "kpack.build.v1alpha2.SourceResolverList": {
      "type": "object",
      "required": [
        "metadata",
        "items"
      ],
      "properties": {
        "apiVersion": {
          "description": "APIVersion defines the versioned schema of this representation of an object. Servers should convert recognized schemas to the latest internal value, and may reject unrecognized values. More info: https://git.k8s.io/community/contributors/devel/sig-architecture/api-conventions.md#resources",
          "type": "string"
        },
        "items": {
          "type": "array",
          "items": {
            "$ref": "#/definitions/kpack.build.v1alpha2.SourceResolver"
          }
        },
        "kind": {
          "description": "Kind is a string value representing the REST resource this object represents. Servers may infer this from the endpoint the client submits requests to. Cannot be updated. In CamelCase. More info: https://git.k8s.io/community/contributors/devel/sig-architecture/api-conventions.md#types-kinds",
          "type": "string"
        },
        "metadata": {
          "$ref": "#/definitions/io.k8s.apimachinery.pkg.apis.meta.v1.ListMeta"
        }
      }
    },
    "kpack.build.v1alpha2.SourceResolverSpec": {
      "type": "object",
      "required": [
        "source"
      ],
      "properties": {
        "serviceAccount": {
          "type": "string"
        },
        "source": {
          "$ref": "#/definitions/kpack.core.v1alpha1.SourceConfig"
        }
      }
    },
    "kpack.build.v1alpha2.SourceResolverStatus": {
      "type": "object",
      "properties": {
        "conditions": {
          "description": "Conditions the latest available observations of a resource's current state.",
          "type": "array",
          "items": {
            "$ref": "#/definitions/kpack.core.v1alpha1.Condition"
          },
          "x-kubernetes-patch-merge-key": "type",
          "x-kubernetes-patch-strategy": "merge"
        },
        "observedGeneration": {
          "description": "ObservedGeneration is the 'Generation' of the Service that was last processed by the controller.",
          "type": "integer",
          "format": "int64"
        },
        "source": {
          "$ref": "#/definitions/kpack.core.v1alpha1.ResolvedSourceConfig"
        }
      }
    },
    "kpack.core.v1alpha1.Binding": {
      "type": "object",
      "properties": {
        "metadataRef": {
          "$ref": "#/definitions/io.k8s.api.core.v1.LocalObjectReference"
        },
        "name": {
          "type": "string"
        },
        "secretRef": {
          "$ref": "#/definitions/io.k8s.api.core.v1.LocalObjectReference"
        }
      }
    },
    "kpack.core.v1alpha1.Blob": {
      "type": "object",
      "required": [
        "url"
      ],
      "properties": {
        "url": {
          "type": "string"
        }
      }
    },
    "kpack.core.v1alpha1.BuildBuilderSpec": {
      "type": "object",
      "properties": {
        "image": {
          "type": "string"
        },
        "imagePullSecrets": {
          "type": "array",
          "items": {
            "$ref": "#/definitions/io.k8s.api.core.v1.LocalObjectReference"
          },
          "x-kubernetes-list-type": "",
          "x-kubernetes-patch-merge-key": "name",
          "x-kubernetes-patch-strategy": "merge"
        }
      }
    },
    "kpack.core.v1alpha1.BuildStack": {
      "type": "object",
      "properties": {
        "id": {
          "type": "string"
        },
        "runImage": {
          "type": "string"
        }
      }
    },
    "kpack.core.v1alpha1.BuildpackInfo": {
      "type": "object",
      "required": [
        "id"
      ],
      "properties": {
        "id": {
          "type": "string"
        },
        "version": {
          "type": "string"
        }
      }
    },
    "kpack.core.v1alpha1.BuildpackMetadata": {
      "type": "object",
      "required": [
        "id",
        "version"
      ],
      "properties": {
        "homepage": {
          "type": "string"
        },
        "id": {
          "type": "string"
        },
        "version": {
          "type": "string"
        }
      }
    },
    "kpack.core.v1alpha1.BuildpackRef": {
      "type": "object",
      "required": [
        "id"
      ],
      "properties": {
        "id": {
          "type": "string"
        },
        "optional": {
          "type": "boolean"
        },
        "version": {
          "type": "string"
        }
      }
    },
    "kpack.core.v1alpha1.BuildpackStack": {
      "type": "object",
      "required": [
        "id"
      ],
      "properties": {
        "id": {
          "type": "string"
        },
        "mixins": {
          "type": "array",
          "items": {
            "type": "string"
          },
          "x-kubernetes-list-type": ""
        }
      }
    },
    "kpack.core.v1alpha1.BuildpackageInfo": {
      "type": "object",
      "properties": {
        "homepage": {
          "type": "string"
        },
        "id": {
          "type": "string"
        },
        "version": {
          "type": "string"
        }
      }
    },
    "kpack.core.v1alpha1.Condition": {
      "description": "Conditions defines a readiness condition for a Knative resource. See: https://github.com/kubernetes/community/blob/master/contributors/devel/sig-architecture/api-conventions.md#typical-status-properties",
      "type": "object",
      "required": [
        "type",
        "status"
      ],
      "properties": {
        "lastTransitionTime": {
          "description": "LastTransitionTime is the last time the condition transitioned from one status to another. We use VolatileTime in place of metav1.Time to exclude this from creating equality.Semantic differences (all other things held constant).",
          "type": "string"
        },
        "message": {
          "description": "A human readable message indicating details about the transition.",
          "type": "string"
        },
        "reason": {
          "description": "The reason for the condition's last transition.",
          "type": "string"
        },
        "severity": {
          "description": "Severity with which to treat failures of this type of condition. When this is not specified, it defaults to Error.",
          "type": "string"
        },
        "status": {
          "description": "Status of the condition, one of True, False, Unknown.",
          "type": "string"
        },
        "type": {
          "description": "Type of condition.",
          "type": "string"
        }
      }
    },
    "kpack.core.v1alpha1.Git": {
      "type": "object",
      "required": [
        "url",
        "revision"
      ],
      "properties": {
        "revision": {
          "type": "string"
        },
        "url": {
          "type": "string"
        }
      }
    },
    "kpack.core.v1alpha1.ImageBuild": {
      "type": "object",
      "properties": {
        "bindings": {
          "type": "array",
          "items": {
            "$ref": "#/definitions/kpack.core.v1alpha1.Binding"
          },
          "x-kubernetes-list-type": ""
        },
        "env": {
          "type": "array",
          "items": {
            "$ref": "#/definitions/io.k8s.api.core.v1.EnvVar"
          },
          "x-kubernetes-list-type": ""
        },
        "resources": {
          "$ref": "#/definitions/io.k8s.api.core.v1.ResourceRequirements"
        }
      }
    },
    "kpack.core.v1alpha1.NotaryConfig": {
      "type": "object",
      "properties": {
        "v1": {
          "$ref": "#/definitions/kpack.core.v1alpha1.NotaryV1Config"
        }
      }
    },
    "kpack.core.v1alpha1.NotarySecretRef": {
      "type": "object",
      "required": [
        "name"
      ],
      "properties": {
        "name": {
          "type": "string"
        }
      }
    },
    "kpack.core.v1alpha1.NotaryV1Config": {
      "type": "object",
      "required": [
        "url",
        "secretRef"
      ],
      "properties": {
        "secretRef": {
          "$ref": "#/definitions/kpack.core.v1alpha1.NotarySecretRef"
        },
        "url": {
          "type": "string"
        }
      }
    },
    "kpack.core.v1alpha1.OrderEntry": {
      "type": "object",
      "properties": {
        "group": {
          "type": "array",
          "items": {
            "$ref": "#/definitions/kpack.core.v1alpha1.BuildpackRef"
          },
          "x-kubernetes-list-type": ""
        }
      }
    },
    "kpack.core.v1alpha1.Registry": {
      "type": "object",
      "required": [
        "image"
      ],
      "properties": {
        "image": {
          "type": "string"
        },
        "imagePullSecrets": {
          "type": "array",
          "items": {
            "$ref": "#/definitions/io.k8s.api.core.v1.LocalObjectReference"
          },
          "x-kubernetes-list-type": "",
          "x-kubernetes-patch-merge-key": "name",
          "x-kubernetes-patch-strategy": "merge"
        }
      }
    },
    "kpack.core.v1alpha1.ResolvedBlobSource": {
      "type": "object",
      "required": [
        "url"
      ],
      "properties": {
        "subPath": {
          "type": "string"
        },
        "url": {
          "type": "string"
        }
      }
    },
    "kpack.core.v1alpha1.ResolvedGitSource": {
      "type": "object",
      "required": [
        "url",
        "revision",
        "type"
      ],
      "properties": {
        "revision": {
          "type": "string"
        },
        "subPath": {
          "type": "string"
        },
        "type": {
          "type": "string"
        },
        "url": {
          "type": "string"
        }
      }
    },
    "kpack.core.v1alpha1.ResolvedRegistrySource": {
      "type": "object",
      "required": [
        "image"
      ],
      "properties": {
        "image": {
          "type": "string"
        },
        "imagePullSecrets": {
          "type": "array",
          "items": {
            "$ref": "#/definitions/io.k8s.api.core.v1.LocalObjectReference"
          },
          "x-kubernetes-list-type": "",
          "x-kubernetes-patch-merge-key": "name",
          "x-kubernetes-patch-strategy": "merge"
        },
        "subPath": {
          "type": "string"
        }
      }
    },
    "kpack.core.v1alpha1.ResolvedSourceConfig": {
      "type": "object",
      "properties": {
        "blob": {
          "$ref": "#/definitions/kpack.core.v1alpha1.ResolvedBlobSource"
        },
        "git": {
          "$ref": "#/definitions/kpack.core.v1alpha1.ResolvedGitSource"
        },
        "registry": {
          "$ref": "#/definitions/kpack.core.v1alpha1.ResolvedRegistrySource"
        }
      }
    },
    "kpack.core.v1alpha1.SourceConfig": {
      "type": "object",
      "properties": {
        "blob": {
          "$ref": "#/definitions/kpack.core.v1alpha1.Blob"
        },
        "git": {
          "$ref": "#/definitions/kpack.core.v1alpha1.Git"
        },
        "registry": {
          "$ref": "#/definitions/kpack.core.v1alpha1.Registry"
        },
        "subPath": {
          "type": "string"
        }
      }
    },
    "kpack.core.v1alpha1.Status": {
      "description": "Status shows how we expect folks to embed Conditions in their Status field. WARNING: Adding fields to this struct will add them to all Knative resources.",
      "type": "object",
      "properties": {
        "conditions": {
          "description": "Conditions the latest available observations of a resource's current state.",
          "type": "array",
          "items": {
            "$ref": "#/definitions/kpack.core.v1alpha1.Condition"
          },
          "x-kubernetes-patch-merge-key": "type",
          "x-kubernetes-patch-strategy": "merge"
        },
        "observedGeneration": {
          "description": "ObservedGeneration is the 'Generation' of the Service that was last processed by the controller.",
          "type": "integer",
          "format": "int64"
        }
      }
    },
    "kpack.core.v1alpha1.StoreBuildpack": {
      "type": "object",
      "required": [
        "id"
      ],
      "properties": {
        "api": {
          "type": "string"
        },
        "buildpackage": {
          "$ref": "#/definitions/kpack.core.v1alpha1.BuildpackageInfo"
        },
        "diffId": {
          "type": "string"
        },
        "digest": {
          "type": "string"
        },
        "homepage": {
          "type": "string"
        },
        "id": {
          "type": "string"
        },
        "order": {
          "type": "array",
          "items": {
            "$ref": "#/definitions/kpack.core.v1alpha1.OrderEntry"
          },
          "x-kubernetes-list-type": ""
        },
        "size": {
          "type": "integer",
          "format": "int64"
        },
        "stacks": {
          "type": "array",
          "items": {
            "$ref": "#/definitions/kpack.core.v1alpha1.BuildpackStack"
          },
          "x-kubernetes-list-type": ""
        },
        "storeImage": {
          "$ref": "#/definitions/kpack.core.v1alpha1.StoreImage"
        },
        "version": {
          "type": "string"
        }
      }
    },
    "kpack.core.v1alpha1.StoreImage": {
      "type": "object",
      "properties": {
        "image": {
          "type": "string"
        }
      }
    },
    "kpack.core.v1alpha1.VolatileTime": {
      "description": "VolatileTime wraps metav1.Time",
      "type": "object",
      "required": [
        "inner"
      ],
      "properties": {
        "inner": {
          "$ref": "#/definitions/io.k8s.apimachinery.pkg.apis.meta.v1.Time"
        }
      }
    }
  }
}<|MERGE_RESOLUTION|>--- conflicted
+++ resolved
@@ -5736,7 +5736,6 @@
         }
       }
     },
-<<<<<<< HEAD
     "kpack.build.v1alpha2.CosignAnnotation": {
       "type": "object",
       "required": [
@@ -5767,23 +5766,6 @@
         }
       }
     },
-    "kpack.build.v1alpha2.Git": {
-      "type": "object",
-      "required": [
-        "url",
-        "revision"
-      ],
-      "properties": {
-        "revision": {
-          "type": "string"
-        },
-        "url": {
-          "type": "string"
-        }
-      }
-    },
-=======
->>>>>>> 8bc10b26
     "kpack.build.v1alpha2.Image": {
       "type": "object",
       "required": [

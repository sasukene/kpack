--- conflicted
+++ resolved
@@ -59,11 +59,8 @@
 	Resources             corev1.ResourceRequirements `json:"resources,omitempty"`
 	LastBuild             *LastBuild                  `json:"lastBuild,omitempty"`
 	Notary                *corev1alpha1.NotaryConfig  `json:"notary,omitempty"`
-<<<<<<< HEAD
 	Cosign                *CosignConfig               `json:"cosign,omitempty"`
-=======
 	DefaultProcess        string                      `json:"defaultProcess,omitempty"`
->>>>>>> 3e978d54
 }
 
 func (bs *BuildSpec) NeedVolumeCache() bool {

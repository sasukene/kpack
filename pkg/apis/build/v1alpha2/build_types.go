/*
 * Copyright 2019 The original author or authors
 *
 * Licensed under the Apache License, Version 2.0 (the "License");
 * you may not use this file except in compliance with the License.
 * You may obtain a copy of the License at
 *
 *     http://www.apache.org/licenses/LICENSE-2.0
 *
 * Unless required by applicable law or agreed to in writing, software
 * distributed under the License is distributed on an "AS IS" BASIS,
 * WITHOUT WARRANTIES OR CONDITIONS OF ANY KIND, either express or implied.
 * See the License for the specific language governing permissions and
 * limitations under the License.
 */

package v1alpha2

import (
	corev1 "k8s.io/api/core/v1"
	metav1 "k8s.io/apimachinery/pkg/apis/meta/v1"
	"knative.dev/pkg/apis"
	"knative.dev/pkg/kmeta"

	corev1alpha1 "github.com/pivotal/kpack/pkg/apis/core/v1alpha1"
)

// +genclient
// +k8s:deepcopy-gen:interfaces=k8s.io/apimachinery/pkg/runtime.Object

// +k8s:openapi-gen=true
type Build struct {
	metav1.TypeMeta   `json:",inline"`
	metav1.ObjectMeta `json:"metadata,omitempty"`

	Spec   BuildSpec   `json:"spec"`
	Status BuildStatus `json:"status,omitempty"`
}

var (
	_ apis.Validatable   = (*Build)(nil)
	_ apis.Defaultable   = (*Build)(nil)
	_ kmeta.OwnerRefable = (*Build)(nil)
)

// +k8s:openapi-gen=true
type BuildSpec struct {
	// +listType
	Tags           []string                      `json:"tags,omitempty"`
	Builder        corev1alpha1.BuildBuilderSpec `json:"builder,omitempty"`
	ServiceAccount string                        `json:"serviceAccount,omitempty"`
	Source         corev1alpha1.SourceConfig     `json:"source"`
	Cache          *BuildCacheConfig             `json:"cache,omitempty"`
	// +listType
	Bindings corev1alpha1.Bindings `json:"bindings,omitempty"`
	// +listType
	Env                   []corev1.EnvVar             `json:"env,omitempty"`
	ProjectDescriptorPath string                      `json:"projectDescriptorPath,omitempty"`
	Resources             corev1.ResourceRequirements `json:"resources,omitempty"`
	LastBuild             *LastBuild                  `json:"lastBuild,omitempty"`
<<<<<<< HEAD
	Notary                *NotaryConfig               `json:"notary,omitempty"`
	Cosign                *CosignConfig               `json:"cosign,omitempty"`
=======
	Notary                *corev1alpha1.NotaryConfig  `json:"notary,omitempty"`
}

func (bs *BuildSpec) NeedVolumeCache() bool {
	return bs.Cache != nil && bs.Cache.Volume != nil && bs.Cache.Volume.ClaimName != ""
}

func (bs *BuildSpec) NeedRegistryCache() bool {
	return bs.Cache != nil && bs.Cache.Registry != nil && bs.Cache.Registry.Tag != ""
}

// +k8s:openapi-gen=true
type BuildCacheConfig struct {
	Volume   *BuildPersistentVolumeCache `json:"volume,omitempty"`
	Registry *RegistryCache              `json:"registry,omitempty"`
}

// +k8s:openapi-gen=true
type BuildPersistentVolumeCache struct {
	ClaimName string `json:"persistentVolumeClaimName,omitempty"`
>>>>>>> 8bc10b26
}

// +k8s:openapi-gen=true
type Bindings []Binding

// +k8s:openapi-gen=true
type Binding struct {
	Name        string                       `json:"name,omitempty"`
	MetadataRef *corev1.LocalObjectReference `json:"metadataRef,omitempty"`
	SecretRef   *corev1.LocalObjectReference `json:"secretRef,omitempty"`
}

// +k8s:openapi-gen=true
type LastBuild struct {
	Image   string     `json:"image,omitempty"`
	Cache   BuildCache `json:"cache,omitempty"`
	StackId string     `json:"stackId,omitempty"`
}

// +k8s:openapi-gen=true
type BuildCache struct {
	Image string `json:"image,omitempty"`
}

// +k8s:openapi-gen=true
type BuildStack struct {
	RunImage string `json:"runImage,omitempty"`
	ID       string `json:"id,omitempty"`
}

// +k8s:openapi-gen=true
type BuildStatus struct {
	corev1alpha1.Status `json:",inline"`
	BuildMetadata       corev1alpha1.BuildpackMetadataList `json:"buildMetadata,omitempty"`
	Stack               corev1alpha1.BuildStack            `json:"stack,omitempty"`
	LatestImage         string                             `json:"latestImage,omitempty"`
	LatestCacheImage    string                             `json:"latestCacheImage,omitempty"`
	PodName             string                             `json:"podName,omitempty"`
	// +listType
	StepStates []corev1.ContainerState `json:"stepStates,omitempty"`
	// +listType
	StepsCompleted []string `json:"stepsCompleted,omitempty"`
}

// +k8s:deepcopy-gen:interfaces=k8s.io/apimachinery/pkg/runtime.Object
// +k8s:openapi-gen=true
type BuildList struct {
	metav1.TypeMeta `json:",inline"`
	metav1.ListMeta `json:"metadata"`

	// +k8s:listType=atomic
	Items []Build `json:"items"`
}<|MERGE_RESOLUTION|>--- conflicted
+++ resolved
@@ -58,11 +58,8 @@
 	ProjectDescriptorPath string                      `json:"projectDescriptorPath,omitempty"`
 	Resources             corev1.ResourceRequirements `json:"resources,omitempty"`
 	LastBuild             *LastBuild                  `json:"lastBuild,omitempty"`
-<<<<<<< HEAD
-	Notary                *NotaryConfig               `json:"notary,omitempty"`
+	Notary                *corev1alpha1.NotaryConfig  `json:"notary,omitempty"`
 	Cosign                *CosignConfig               `json:"cosign,omitempty"`
-=======
-	Notary                *corev1alpha1.NotaryConfig  `json:"notary,omitempty"`
 }
 
 func (bs *BuildSpec) NeedVolumeCache() bool {
@@ -82,7 +79,6 @@
 // +k8s:openapi-gen=true
 type BuildPersistentVolumeCache struct {
 	ClaimName string `json:"persistentVolumeClaimName,omitempty"`
->>>>>>> 8bc10b26
 }
 
 // +k8s:openapi-gen=true

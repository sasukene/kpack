package v1alpha2

import (
	"context"
	"testing"

	"github.com/pkg/errors"
	"github.com/sclevine/spec"
	"github.com/stretchr/testify/assert"
	corev1 "k8s.io/api/core/v1"
	"k8s.io/apimachinery/pkg/api/resource"
	metav1 "k8s.io/apimachinery/pkg/apis/meta/v1"
	"knative.dev/pkg/apis"

	corev1alpha1 "github.com/pivotal/kpack/pkg/apis/core/v1alpha1"
)

func TestImageValidation(t *testing.T) {
	spec.Run(t, "Image Validation", testImageValidation)
}

func testImageValidation(t *testing.T, when spec.G, it spec.S) {
	var limit int64 = 90
	cacheSize := resource.MustParse("5G")
	ctx := context.WithValue(context.WithValue(context.TODO(), HasDefaultStorageClass, true), IsExpandable, true)
	image := &Image{
		ObjectMeta: metav1.ObjectMeta{
			Name: "image-name",
		},
		Spec: ImageSpec{
			Tag: "some/image",
			Builder: corev1.ObjectReference{
				Kind: "ClusterBuilder",
				Name: "builder-name",
			},
			ServiceAccount: "some/service-account",
			Source: corev1alpha1.SourceConfig{
				Git: &corev1alpha1.Git{
					URL:      "http://github.com/repo",
					Revision: "master",
				},
			},
			Cache: &ImageCacheConfig{
				Volume: &ImagePersistentVolumeCache{
					Size: &cacheSize,
				},
			},
			FailedBuildHistoryLimit:  &limit,
			SuccessBuildHistoryLimit: &limit,
			ImageTaggingStrategy:     corev1alpha1.None,
			Build: &corev1alpha1.ImageBuild{
				Env: []corev1.EnvVar{
					{
						Name:  "keyA",
						Value: "ValueA",
					},
					{
						Name:  "keyB",
						Value: "ValueB",
					},
				},
			},
		},
	}

	when("Default", func() {
		it("does not modify already set fields", func() {
			oldImage := image.DeepCopy()
			image.SetDefaults(ctx)

			assert.Equal(t, image, oldImage)
		})

		it("defaults service account to default", func() {
			image.Spec.ServiceAccount = ""

			image.SetDefaults(ctx)

			assert.Equal(t, image.Spec.ServiceAccount, "default")
		})

		it("defaults ImageTaggingStrategy to BuildNumber", func() {
			image.Spec.ImageTaggingStrategy = ""

			image.SetDefaults(ctx)

			assert.Equal(t, image.Spec.ImageTaggingStrategy, corev1alpha1.BuildNumber)
		})

		it("defaults SuccessBuildHistoryLimit,FailedBuildHistoryLimit to 10", func() {
			image.Spec.SuccessBuildHistoryLimit = nil
			image.Spec.FailedBuildHistoryLimit = nil

			image.SetDefaults(ctx)

			assert.Equal(t, *image.Spec.SuccessBuildHistoryLimit, int64(10))
			assert.Equal(t, *image.Spec.FailedBuildHistoryLimit, int64(10))
		})

		when("the cache is not provided", func() {
			image.Spec.Cache = nil

			when("the context has the default storage class key", func() {
				it("sets the default cache size", func() {
					image.SetDefaults(ctx)

					assert.NotNil(t, image.Spec.Cache.Volume.Size)
					assert.Equal(t, image.Spec.Cache.Volume.Size.String(), "2G")
				})
			})

			when("the context does not have the default storage class key", func() {
				it("does not set the default cache size", func() {
					image.SetDefaults(context.TODO())

					assert.Nil(t, image.Spec.Cache)
				})
			})
		})

		when("registry cache is provided", func() {
			image.Spec.Cache = &ImageCacheConfig{
				Registry: &RegistryCache{
					Tag: "test",
				},
			}
			it("does not default volume cache", func() {
				image.SetDefaults(context.TODO())

				assert.Nil(t, image.Spec.Cache.Volume)
			})
		})
	})

	when("Validate", func() {
		it("returns nil on no validation error", func() {
			assert.Nil(t, image.Validate(ctx))

			for _, builderKind := range []string{"Builder", "ClusterBuilder"} {
				image.Spec.Builder.Kind = builderKind
				assert.Nil(t, image.Validate(ctx))
			}
		})

		assertValidationError := func(image *Image, ctx context.Context, expectedError error) {
			t.Helper()
			err := image.Validate(ctx)
			assert.EqualError(t, err, expectedError.Error())
		}

		it("missing field tag", func() {
			image.Spec.Tag = ""
			assertValidationError(image, ctx, apis.ErrMissingField("tag").ViaField("spec"))
		})

		it("invalid image tag", func() {
			image.Spec.Tag = "ftp//invalid/tag@@"

			assertValidationError(image, ctx, apis.ErrInvalidValue(image.Spec.Tag, "tag").ViaField("spec"))
		})

		it("tag does not contain fully qualified digest", func() {
			image.Spec.Tag = "some/app@sha256:72d10a33e3233657832967acffce652b729961da5247550ea58b2c2389cddc68"

			assertValidationError(image, ctx, apis.ErrInvalidValue(image.Spec.Tag, "tag").ViaField("spec"))
		})

		it("missing builder name", func() {
			image.Spec.Builder.Name = ""
			assertValidationError(image, ctx, apis.ErrMissingField("name").ViaField("spec", "builder"))
		})

		it("invalid builder Kind", func() {
			image.Spec.Builder.Kind = "FakeBuilder"
			assertValidationError(image, ctx, apis.ErrInvalidValue("FakeBuilder", "kind").ViaField("spec", "builder"))
		})

		it("multiple sources", func() {
			image.Spec.Source.Git = &corev1alpha1.Git{
				URL:      "http://github.com/repo",
				Revision: "master",
			}
			image.Spec.Source.Blob = &corev1alpha1.Blob{
				URL: "http://blob.com/url",
			}
			assertValidationError(image, ctx, apis.ErrMultipleOneOf("git", "blob").ViaField("spec", "source"))

			image.Spec.Source.Registry = &corev1alpha1.Registry{
				Image: "registry.com/image",
			}
			assertValidationError(image, ctx, apis.ErrMultipleOneOf("git", "blob", "registry").ViaField("spec", "source"))
		})

		it("missing source", func() {
			image.Spec.Source = corev1alpha1.SourceConfig{}

			assertValidationError(image, ctx, apis.ErrMissingOneOf("git", "blob", "registry").ViaField("spec", "source"))
		})

		it("validates git url", func() {
			image.Spec.Source.Git = &corev1alpha1.Git{
				URL:      "",
				Revision: "master",
			}

			assertValidationError(image, ctx, apis.ErrMissingField("url").ViaField("spec", "source", "git"))
		})

		it("validates git revision", func() {
			image.Spec.Source.Git = &corev1alpha1.Git{
				URL:      "http://github.com/url",
				Revision: "",
			}

			assertValidationError(image, ctx, apis.ErrMissingField("revision").ViaField("spec", "source", "git"))
		})

		it("validates blob url", func() {
			image.Spec.Source.Git = nil
			image.Spec.Source.Blob = &corev1alpha1.Blob{URL: ""}

			assertValidationError(image, ctx, apis.ErrMissingField("url").ViaField("spec", "source", "blob"))
		})

		it("validates registry image exists", func() {
			image.Spec.Source.Git = nil
			image.Spec.Source.Registry = &corev1alpha1.Registry{Image: ""}

			assertValidationError(image, ctx, apis.ErrMissingField("image").ViaField("spec", "source", "registry"))
		})

		it("validates registry image is a valid image", func() {
			image.Spec.Source.Git = nil
			image.Spec.Source.Registry = &corev1alpha1.Registry{Image: "NotValid@@!"}

			assertValidationError(image, ctx, apis.ErrInvalidValue(image.Spec.Source.Registry.Image, "image").ViaField("spec", "source", "registry"))
		})

		it("validates build bindings", func() {
			image.Spec.Build.Bindings = []corev1alpha1.Binding{
				{MetadataRef: &corev1.LocalObjectReference{Name: "metadata"}},
			}

			assertValidationError(image, ctx, apis.ErrMissingField("spec.build.bindings[0].name"))
		})

		it("image name is too long", func() {
			image.ObjectMeta.Name = "this-image-name-that-is-too-long-some-sha-that-is-long-82cb521d636b282340378d80a6307a08e3d4a4c4"
			assertValidationError(image, ctx, errors.New("invalid image name: this-image-name-that-is-too-long-some-sha-that-is-long-82cb521d636b282340378d80a6307a08e3d4a4c4, name must be a a valid label: metadata.name\nmust be no more than 63 characters"))
		})

		it("invalid image name format", func() {
			image.ObjectMeta.Name = "@NOT!!!VALID!!!"
			errMsg := "invalid image name: @NOT!!!VALID!!!, name must be a a valid label: metadata.name\na valid label must be an empty string or consist of alphanumeric characters, '-', '_' or '.', and must start and end with an alphanumeric character (e.g. 'MyValue',  or 'my_value',  or '12345', regex used for validation is '(([A-Za-z0-9][-A-Za-z0-9_.]*)?[A-Za-z0-9])?')"

			assertValidationError(image, ctx, errors.New(errMsg))
		})

		it("validates cache size is not set when there is no default StorageClass", func() {
			ctx = context.TODO()

			assertValidationError(image, ctx, apis.ErrGeneric("spec.cache.volume.size cannot be set with no default StorageClass"))
		})

		it("combining errors", func() {
			image.Spec.Tag = ""
			image.Spec.Builder.Kind = "FakeBuilder"
			assertValidationError(image, ctx,
				apis.ErrMissingField("tag").ViaField("spec").
					Also(apis.ErrInvalidValue("FakeBuilder", "kind").ViaField("spec", "builder")))
		})

		it("image.tag has not changed", func() {
			original := image.DeepCopy()

			image.Spec.Tag = "something/different"
			err := image.Validate(apis.WithinUpdate(ctx, original))
			assert.EqualError(t, err, "Immutable field changed: spec.tag\ngot: something/different, want: some/image")
		})

		it("image.cacheSize has not decreased", func() {
			original := image.DeepCopy()
			cacheSize := resource.MustParse("4G")
			image.Spec.Cache.Volume.Size = &cacheSize
			err := image.Validate(apis.WithinUpdate(ctx, original))
			assert.EqualError(t, err, "Field cannot be decreased: spec.cache.volume.size\ncurrent: 5G, requested: 4G")
		})

		it("image.cacheSize has not changed when storageclass is not expandable", func() {
			original := image.DeepCopy()
			cacheSize := resource.MustParse("6G")
			image.Spec.Cache.Volume.Size = &cacheSize
			err := image.Validate(apis.WithinUpdate(context.WithValue(ctx, IsExpandable, false), original))
			assert.EqualError(t, err, "Field cannot be changed, default storage class is not expandable: spec.cache.volume.size\ncurrent: 5G, requested: 6G")
		})

		it("image.cacheSize has changed when storageclass is expandable", func() {
			original := image.DeepCopy()
			cacheSize := resource.MustParse("6G")
			image.Spec.Cache.Volume.Size = &cacheSize
			err := image.Validate(apis.WithinUpdate(ctx, original))
			assert.Nil(t, err)
		})

<<<<<<< HEAD
		when("validating the cosign config", func() {
			// cosign: nil
			it("handles nil cosign", func() {
				image.Spec.Cosign = nil
				assert.Nil(t, image.Validate(ctx))
			})

			// cosign: { annotations: nil }
			it("handles nil annotations", func() {
				image.Spec.Cosign = &CosignConfig{
					Annotations: nil,
				}
				assert.Nil(t, image.Validate(ctx))
			})

			// cosign: { Annotations: [] }
			it("handles empty annotations", func() {
				image.Spec.Cosign = &CosignConfig{
					Annotations: []CosignAnnotation{},
				}
				assert.Nil(t, image.Validate(ctx))
			})

			// cosign: { Annotations: [{name: "1", value: "1"}] }
			it("handles annotations", func() {
				image.Spec.Cosign = &CosignConfig{
					Annotations: []CosignAnnotation{
						{
							Name:  "1",
							Value: "1",
						},
					},
				}
				assert.Nil(t, image.Validate(ctx))
			})

			// cosign: { Annotations: [{ Value: "1"}, { Name: "1"}] }
			it("errors on missing annotation fields", func() {
				image.Spec.Cosign = &CosignConfig{
					Annotations: []CosignAnnotation{
						{Value: "1"},
						{Name: "1"},
					},
				}

				err := image.Validate(ctx)
				assert.EqualError(t, err, "missing field(s): spec.cosign.annotations[0].name, spec.cosign.annotations[1].value")
			})
=======
		it("handles nil cache", func(){
			image.Spec.Cache = nil
			assert.Nil(t, image.Validate(ctx))
>>>>>>> 1f5654ba
		})

		when("validating the notary config", func() {
			it("handles a valid notary config", func() {
				image.Spec.Notary = &corev1alpha1.NotaryConfig{
					V1: &corev1alpha1.NotaryV1Config{
						URL: "some-url",
						SecretRef: corev1alpha1.NotarySecretRef{
							Name: "some-secret-name",
						},
					},
				}
				assert.Nil(t, image.Validate(ctx))
			})

			it("handles an empty notary url", func() {
				image.Spec.Notary = &corev1alpha1.NotaryConfig{
					V1: &corev1alpha1.NotaryV1Config{
						URL: "",
						SecretRef: corev1alpha1.NotarySecretRef{
							Name: "some-secret-name",
						},
					},
				}
				err := image.Validate(ctx)
				assert.EqualError(t, err, "missing field(s): spec.notary.v1.url")
			})

			it("handles an empty notary secret ref", func() {
				image.Spec.Notary = &corev1alpha1.NotaryConfig{
					V1: &corev1alpha1.NotaryV1Config{
						URL: "some-url",
						SecretRef: corev1alpha1.NotarySecretRef{
							Name: "",
						},
					},
				}
				err := image.Validate(ctx)
				assert.EqualError(t, err, "missing field(s): spec.notary.v1.secretRef.name")
			})

			it("validates not registry AND volume cache are both specified", func() {
				original := image.DeepCopy()

				image.Spec.Cache.Registry = &RegistryCache{Tag: "test"}

				err := image.Validate(apis.WithinUpdate(ctx, original))
				assert.EqualError(t, err, "only one type of cache can be specified: spec.cache.registry, spec.cache.volume")
			})

		})
	})
}<|MERGE_RESOLUTION|>--- conflicted
+++ resolved
@@ -302,7 +302,11 @@
 			assert.Nil(t, err)
 		})
 
-<<<<<<< HEAD
+		it("handles nil cache", func() {
+			image.Spec.Cache = nil
+			assert.Nil(t, image.Validate(ctx))
+		})
+
 		when("validating the cosign config", func() {
 			// cosign: nil
 			it("handles nil cosign", func() {
@@ -351,11 +355,6 @@
 				err := image.Validate(ctx)
 				assert.EqualError(t, err, "missing field(s): spec.cosign.annotations[0].name, spec.cosign.annotations[1].value")
 			})
-=======
-		it("handles nil cache", func(){
-			image.Spec.Cache = nil
-			assert.Nil(t, image.Validate(ctx))
->>>>>>> 1f5654ba
 		})
 
 		when("validating the notary config", func() {

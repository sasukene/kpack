--- conflicted
+++ resolved
@@ -40,20 +40,6 @@
 
 // +k8s:openapi-gen=true
 type ImageSpec struct {
-<<<<<<< HEAD
-	Tag                      string                 `json:"tag"`
-	Builder                  corev1.ObjectReference `json:"builder,omitempty"`
-	ServiceAccount           string                 `json:"serviceAccount,omitempty"`
-	Source                   SourceConfig           `json:"source"`
-	CacheSize                *resource.Quantity     `json:"cacheSize,omitempty"`
-	FailedBuildHistoryLimit  *int64                 `json:"failedBuildHistoryLimit,omitempty"`
-	SuccessBuildHistoryLimit *int64                 `json:"successBuildHistoryLimit,omitempty"`
-	ImageTaggingStrategy     ImageTaggingStrategy   `json:"imageTaggingStrategy,omitempty"`
-	ProjectDescriptorPath    string                 `json:"projectDescriptorPath,omitempty"`
-	Build                    *ImageBuild            `json:"build,omitempty"`
-	Notary                   *NotaryConfig          `json:"notary,omitempty"`
-	Cosign                   *CosignConfig          `json:"cosign,omitempty"`
-=======
 	Tag                      string                            `json:"tag"`
 	Builder                  corev1.ObjectReference            `json:"builder,omitempty"`
 	ServiceAccount           string                            `json:"serviceAccount,omitempty"`
@@ -65,7 +51,7 @@
 	ProjectDescriptorPath    string                            `json:"projectDescriptorPath,omitempty"`
 	Build                    *corev1alpha1.ImageBuild          `json:"build,omitempty"`
 	Notary                   *corev1alpha1.NotaryConfig        `json:"notary,omitempty"`
->>>>>>> 8bc10b26
+	Cosign                   *CosignConfig                     `json:"cosign,omitempty"`
 }
 
 // +k8s:openapi-gen=true

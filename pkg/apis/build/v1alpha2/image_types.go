--- conflicted
+++ resolved
@@ -51,11 +51,8 @@
 	ProjectDescriptorPath    string                            `json:"projectDescriptorPath,omitempty"`
 	Build                    *corev1alpha1.ImageBuild          `json:"build,omitempty"`
 	Notary                   *corev1alpha1.NotaryConfig        `json:"notary,omitempty"`
-<<<<<<< HEAD
 	Cosign                   *CosignConfig                     `json:"cosign,omitempty"`
-=======
 	DefaultProcess           string                            `json:"defaultProcess,omitempty"`
->>>>>>> 3e978d54
 }
 
 // +k8s:openapi-gen=true
